--- conflicted
+++ resolved
@@ -95,7 +95,7 @@
         m_servers.push_back(new MariaDBServer(mon_server, m_servers.size(), m_settings.shared));
     }
 
-    m_resolver = DNSResolver(); // Erases result cache.
+    m_resolver = DNSResolver();     // Erases result cache.
 }
 
 void MariaDBMonitor::reset_node_index_info()
@@ -144,7 +144,7 @@
                     }
                 }
             }
-            breakout:;
+breakout:   ;
         }
     }
     return found;
@@ -251,7 +251,8 @@
     m_settings.enforce_read_only_slaves = params->get_bool(CN_ENFORCE_READONLY);
     m_settings.enforce_simple_topology = params->get_bool(CN_ENFORCE_SIMPLE_TOPOLOGY);
     m_settings.verify_master_failure = params->get_bool(CN_VERIFY_MASTER_FAILURE);
-    m_settings.master_failure_timeout = params->get_duration<std::chrono::seconds>(CN_MASTER_FAILURE_TIMEOUT).count();
+    m_settings.master_failure_timeout =
+        params->get_duration<std::chrono::seconds>(CN_MASTER_FAILURE_TIMEOUT).count();
     m_settings.shared.promotion_sql_file = params->get_string(CN_PROMOTION_SQL_FILE);
     m_settings.shared.demotion_sql_file = params->get_string(CN_DEMOTION_SQL_FILE);
     m_settings.switchover_on_low_disk_space = params->get_bool(CN_SWITCHOVER_ON_LOW_DISK_SPACE);
@@ -294,13 +295,13 @@
         // This is a "mega-setting" which turns on several other features regardless of their individual
         // settings.
         auto warn_and_enable = [](bool* setting, const char* setting_name) {
-            const char setting_activated[] = "%s enables %s, overriding any existing setting or default.";
-            if (*setting == false)
-            {
-                *setting = true;
-                MXB_WARNING(setting_activated, CN_ENFORCE_SIMPLE_TOPOLOGY, setting_name);
-            }
-        };
+                const char setting_activated[] = "%s enables %s, overriding any existing setting or default.";
+                if (*setting == false)
+                {
+                    *setting = true;
+                    MXB_WARNING(setting_activated, CN_ENFORCE_SIMPLE_TOPOLOGY, setting_name);
+                }
+            };
 
         warn_and_enable(&m_settings.assume_unique_hostnames, CN_ASSUME_UNIQUE_HOSTNAMES);
         warn_and_enable(&m_settings.auto_failover, CN_AUTO_FAILOVER);
@@ -346,8 +347,8 @@
     rval.reserve(1000);     // Enough for basic output.
 
     auto bool_to_zstr = [](bool val) -> const char* {
-        return val ? "Enabled" : "Disabled";
-    };
+            return val ? "Enabled" : "Disabled";
+        };
     rval += string_printf("Automatic failover:      %s\n", bool_to_zstr(m_settings.auto_failover));
     rval += string_printf("Failcount:               %i\n", m_settings.failcount);
     rval += string_printf("Failover timeout:        %u\n", m_settings.failover_timeout);
@@ -397,76 +398,6 @@
     return rval;
 }
 
-<<<<<<< HEAD
-=======
-/**
- * Connect to and query/update a server.
- *
- * @param server The server to update
- */
-void MariaDBMonitor::update_server(MariaDBServer* server)
-{
-    MXS_MONITORED_SERVER* mon_srv = server->m_server_base;
-    mxs_connect_result_t conn_status = mon_ping_or_connect_to_db(m_monitor, mon_srv);
-    MYSQL* conn = mon_srv->con;     // mon_ping_or_connect_to_db() may have reallocated the MYSQL struct.
-
-    if (mon_connection_is_ok(conn_status))
-    {
-        server->set_status(SERVER_RUNNING);
-        if (conn_status == MONITOR_CONN_NEWCONN_OK)
-        {
-            // Is a new connection or a reconnection. Check server version.
-            server->update_server_version();
-        }
-
-        if (server->m_capabilities.basic_support
-            || server->m_srv_type == MariaDBServer::server_type::BINLOG_ROUTER)
-        {
-            // Check permissions if permissions failed last time or if this is a new connection.
-            if (server->had_status(SERVER_AUTH_ERROR) || conn_status == MONITOR_CONN_NEWCONN_OK)
-            {
-                server->check_permissions();
-            }
-
-            // If permissions are ok, continue.
-            if (!server->has_status(SERVER_AUTH_ERROR))
-            {
-                if (should_update_disk_space_status(mon_srv))
-                {
-                    update_disk_space_status(mon_srv);
-                }
-
-                // Query MariaDBServer specific data
-                server->monitor_server();
-            }
-        }
-    }
-    else
-    {
-        // The server is not running. Clear some of the bits. User-set bits and some long-term bits
-        // can stay.
-        server->clear_status(SERVER_DOWN_CLEAR_BITS);
-
-        if (conn_status == MONITOR_CONN_ACCESS_DENIED)
-        {
-            server->set_status(SERVER_AUTH_ERROR);
-        }
-
-        /* Log connect failure only once, that is, if server was RUNNING or MAINTENANCE during last
-         * iteration. */
-        if (server->had_status(SERVER_RUNNING) || server->had_status(SERVER_MAINT))
-        {
-            mon_log_connect_error(mon_srv, conn_status);
-        }
-    }
-
-    /** Increase or reset the error count of the server. */
-    bool is_running = server->is_running();
-    bool in_maintenance = server->is_in_maintenance();
-    mon_srv->mon_err_count = (is_running || in_maintenance) ? 0 : mon_srv->mon_err_count + 1;
-}
-
->>>>>>> b23edeb1
 void MariaDBMonitor::pre_loop()
 {
     // Read the journal and the last known master.
@@ -1052,33 +983,33 @@
         NULL,                                       /* Thread finish. */
         {
             {
-                "detect_replication_lag",            MXS_MODULE_PARAM_BOOL,      "false",
+                "detect_replication_lag",            MXS_MODULE_PARAM_BOOL,                          "false",
                 MXS_MODULE_OPT_DEPRECATED
             },
             {
-                "detect_stale_master",               MXS_MODULE_PARAM_BOOL,      "true"
-            },
-            {
-                "detect_stale_slave",                MXS_MODULE_PARAM_BOOL,      "true"
-            },
-            {
-                CN_DETECT_STANDALONE_MASTER,         MXS_MODULE_PARAM_BOOL,      "true"
-            },
-            {
-                CN_FAILCOUNT,                        MXS_MODULE_PARAM_COUNT,     "5"
-            },
-            {
-                "ignore_external_masters",           MXS_MODULE_PARAM_BOOL,      "false"
-            },
-            {
-                CN_AUTO_FAILOVER,                    MXS_MODULE_PARAM_BOOL,      "false"
-            },
-            {
-                CN_FAILOVER_TIMEOUT,                 MXS_MODULE_PARAM_DURATION,  "90s",
+                "detect_stale_master",               MXS_MODULE_PARAM_BOOL,                          "true"
+            },
+            {
+                "detect_stale_slave",                MXS_MODULE_PARAM_BOOL,                          "true"
+            },
+            {
+                CN_DETECT_STANDALONE_MASTER,         MXS_MODULE_PARAM_BOOL,                          "true"
+            },
+            {
+                CN_FAILCOUNT,                        MXS_MODULE_PARAM_COUNT,                         "5"
+            },
+            {
+                "ignore_external_masters",           MXS_MODULE_PARAM_BOOL,                          "false"
+            },
+            {
+                CN_AUTO_FAILOVER,                    MXS_MODULE_PARAM_BOOL,                          "false"
+            },
+            {
+                CN_FAILOVER_TIMEOUT,                 MXS_MODULE_PARAM_DURATION,                      "90s",
                 MXS_MODULE_OPT_DURATION_S
             },
             {
-                CN_SWITCHOVER_TIMEOUT,               MXS_MODULE_PARAM_DURATION,  "90s",
+                CN_SWITCHOVER_TIMEOUT,               MXS_MODULE_PARAM_DURATION,                      "90s",
                 MXS_MODULE_OPT_DURATION_S
             },
             {
@@ -1088,20 +1019,20 @@
                 CN_REPLICATION_PASSWORD,             MXS_MODULE_PARAM_PASSWORD
             },
             {
-                CN_REPLICATION_MASTER_SSL,           MXS_MODULE_PARAM_BOOL,      "false"
-            },
-            {
-                CN_VERIFY_MASTER_FAILURE,            MXS_MODULE_PARAM_BOOL,      "true"
-            },
-            {
-                CN_MASTER_FAILURE_TIMEOUT,           MXS_MODULE_PARAM_DURATION,  "10s",
+                CN_REPLICATION_MASTER_SSL,           MXS_MODULE_PARAM_BOOL,                          "false"
+            },
+            {
+                CN_VERIFY_MASTER_FAILURE,            MXS_MODULE_PARAM_BOOL,                          "true"
+            },
+            {
+                CN_MASTER_FAILURE_TIMEOUT,           MXS_MODULE_PARAM_DURATION,                      "10s",
                 MXS_MODULE_OPT_DURATION_S
             },
             {
-                CN_AUTO_REJOIN,                      MXS_MODULE_PARAM_BOOL,      "false"
-            },
-            {
-                CN_ENFORCE_READONLY,                 MXS_MODULE_PARAM_BOOL,      "false"
+                CN_AUTO_REJOIN,                      MXS_MODULE_PARAM_BOOL,                          "false"
+            },
+            {
+                CN_ENFORCE_READONLY,                 MXS_MODULE_PARAM_BOOL,                          "false"
             },
             {
                 CN_NO_PROMOTE_SERVERS,               MXS_MODULE_PARAM_SERVERLIST
@@ -1113,19 +1044,19 @@
                 CN_DEMOTION_SQL_FILE,                MXS_MODULE_PARAM_PATH
             },
             {
-                CN_SWITCHOVER_ON_LOW_DISK_SPACE,     MXS_MODULE_PARAM_BOOL,      "false"
-            },
-            {
-                CN_MAINTENANCE_ON_LOW_DISK_SPACE,    MXS_MODULE_PARAM_BOOL,      "true"
-            },
-            {
-                CN_HANDLE_EVENTS,                    MXS_MODULE_PARAM_BOOL,      "true"
-            },
-            {
-                CN_ASSUME_UNIQUE_HOSTNAMES,          MXS_MODULE_PARAM_BOOL,      "true"
-            },
-            {
-                CN_ENFORCE_SIMPLE_TOPOLOGY,          MXS_MODULE_PARAM_BOOL,      "false"
+                CN_SWITCHOVER_ON_LOW_DISK_SPACE,     MXS_MODULE_PARAM_BOOL,                          "false"
+            },
+            {
+                CN_MAINTENANCE_ON_LOW_DISK_SPACE,    MXS_MODULE_PARAM_BOOL,                          "true"
+            },
+            {
+                CN_HANDLE_EVENTS,                    MXS_MODULE_PARAM_BOOL,                          "true"
+            },
+            {
+                CN_ASSUME_UNIQUE_HOSTNAMES,          MXS_MODULE_PARAM_BOOL,                          "true"
+            },
+            {
+                CN_ENFORCE_SIMPLE_TOPOLOGY,          MXS_MODULE_PARAM_BOOL,                          "false"
             },
             {MXS_END_MODULE_PARAMS}
         }
