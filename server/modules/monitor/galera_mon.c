/*
 * This file is distributed as part of the SkySQL Gateway.  It is free
 * software: you can redistribute it and/or modify it under the terms of the
 * GNU General Public License as published by the Free Software Foundation,
 * version 2.
 *
 * This program is distributed in the hope that it will be useful, but WITHOUT
 * ANY WARRANTY; without even the implied warranty of MERCHANTABILITY or FITNESS
 * FOR A PARTICULAR PURPOSE.  See the GNU General Public License for more
 * details.
 *
 * You should have received a copy of the GNU General Public License along with
 * this program; if not, write to the Free Software Foundation, Inc., 51
 * Franklin Street, Fifth Floor, Boston, MA 02110-1301 USA.
 *
 * Copyright SkySQL Ab 2013
 */

/**
 * @file galera_mon.c - A MySQL Galera cluster monitor
 *
 * @verbatim
 * Revision History
 *
 * Date		Who			Description
 * 22/07/13	Mark Riddoch		Initial implementation
 * 21/05/14	Massimiliano Pinto	Monitor sets a master server 
 *					that has the lowest value of wsrep_local_index
 *
 * @endverbatim
 */

#include <stdio.h>
#include <stdlib.h>
#include <string.h>
#include <monitor.h>
#include <mysqlmon.h>
#include <thread.h>
#include <mysql.h>
#include <mysqld_error.h>
#include <skygw_utils.h>
#include <log_manager.h>
#include <secrets.h>
#include <dcb.h>

extern int lm_enabled_logfiles_bitmask;

static	void	monitorMain(void *);

static char *version_str = "V1.1.0";

static	void 	*startMonitor(void *);
static	void	stopMonitor(void *);
static	void	registerServer(void *, SERVER *);
static	void	unregisterServer(void *, SERVER *);
static	void	defaultUsers(void *, char *, char *);
static	void	diagnostics(DCB *, void *);

static MONITOR_OBJECT MyObject = { startMonitor, stopMonitor, registerServer, unregisterServer, defaultUsers, diagnostics };

/**
 * Implementation of the mandatory version entry point
 *
 * @return version string of the module
 */
char *
version()
{
	return version_str;
}

/**
 * The module initialisation routine, called when the module
 * is first loaded.
 */
void
ModuleInit()
{
	LOGIF(LM, (skygw_log_write(
                           LOGFILE_MESSAGE,
                           "Initialise the MySQL Galera Monitor module %s.\n",
                           version_str)));
}

/**
 * The module entry point routine. It is this routine that
 * must populate the structure that is referred to as the
 * "module object", this is a structure with the set of
 * external entry points for this module.
 *
 * @return The module object
 */
MONITOR_OBJECT *
GetModuleObject()
{
	return &MyObject;
}

/**
 * Start the instance of the monitor, returning a handle on the monitor.
 *
 * This function creates a thread to execute the actual monitoring.
 *
 * @return A handle to use when interacting with the monitor
 */
static	void 	*
startMonitor(void *arg)
{
MYSQL_MONITOR *handle;

	if (arg != NULL)
	{
		handle = (MYSQL_MONITOR *)arg;
		handle->shutdown = 0;
	}
	else
	{
		if ((handle = (MYSQL_MONITOR *)malloc(sizeof(MYSQL_MONITOR))) == NULL)
			return NULL;
		handle->databases = NULL;
		handle->shutdown = 0;
		handle->defaultUser = NULL;
		handle->defaultPasswd = NULL;
		spinlock_init(&handle->lock);
	}
	handle->tid = thread_start(monitorMain, handle);
	return handle;
}

/**
 * Stop a running monitor
 *
 * @param arg	Handle on thr running monior
 */
static	void	
stopMonitor(void *arg)
{
MYSQL_MONITOR	*handle = (MYSQL_MONITOR *)arg;

        handle->shutdown = 1;
        thread_wait(handle->tid);
}

/**
 * Register a server that must be added to the monitored servers for
 * a monitoring module.
 *
 * @param arg	A handle on the running monitor module
 * @param server	The server to add
 */
static	void	
registerServer(void *arg, SERVER *server)
{
MYSQL_MONITOR	*handle = (MYSQL_MONITOR *)arg;
MONITOR_SERVERS	*ptr, *db;

	if ((db = (MONITOR_SERVERS *)malloc(sizeof(MONITOR_SERVERS))) == NULL)
		return;
	db->server = server;
	db->con = NULL;
	db->next = NULL;
	spinlock_acquire(&handle->lock);
	if (handle->databases == NULL)
		handle->databases = db;
	else
	{
		ptr = handle->databases;
		while (ptr->next != NULL)
			ptr = ptr->next;
		ptr->next = db;
	}
	spinlock_release(&handle->lock);
}

/**
 * Remove a server from those being monitored by a monitoring module
 *
 * @param arg	A handle on the running monitor module
 * @param server	The server to remove
 */
static	void	
unregisterServer(void *arg, SERVER *server)
{
MYSQL_MONITOR	*handle = (MYSQL_MONITOR *)arg;
MONITOR_SERVERS	*ptr, *lptr;

	spinlock_acquire(&handle->lock);
	if (handle->databases == NULL)
	{
		spinlock_release(&handle->lock);
		return;
	}
	if (handle->databases->server == server)
	{
		ptr = handle->databases;
		handle->databases = handle->databases->next;
		free(ptr);
	}
	else
	{
		ptr = handle->databases;
		while (ptr->next != NULL && ptr->next->server != server)
			ptr = ptr->next;
		if (ptr->next)
		{
			lptr = ptr->next;
			ptr->next = ptr->next->next;
			free(lptr);
		}
	}
	spinlock_release(&handle->lock);
}

/**
 * Diagnostic interface
 *
 * @param dcb	DCB to send output
 * @param arg	The monitor handle
 */
static void
diagnostics(DCB *dcb, void *arg)
{
MYSQL_MONITOR   *handle = (MYSQL_MONITOR *)arg;
MONITOR_SERVERS	*db;
char		*sep;

	switch (handle->status)
	{
	case MONITOR_RUNNING:
		dcb_printf(dcb, "\tMonitor running\n");
		break;
	case MONITOR_STOPPING:
		dcb_printf(dcb, "\tMonitor stopping\n");
		break;
	case MONITOR_STOPPED:
		dcb_printf(dcb, "\tMonitor stopped\n");
		break;
	}
	dcb_printf(dcb, "\tMonitored servers:	");
	db = handle->databases;
	sep = "";
	while (db)
	{
		dcb_printf(dcb, "%s%s:%d", sep, db->server->name, db->server->port);
		sep = ", ";
		db = db->next;
	}
	dcb_printf(dcb, "\n");
}

/**
 * Set the default username and password to use to monitor if the server does not
 * override this.
 *
 * @param arg           The handle allocated by startMonitor
 * @param uname         The default user name
 * @param passwd        The default password
 */
static void
defaultUsers(void *arg, char *uname, char *passwd)
{
MYSQL_MONITOR   *handle = (MYSQL_MONITOR *)arg;

 	if (handle->defaultUser)
		free(handle->defaultUser);
	if (handle->defaultPasswd)
		free(handle->defaultPasswd);
	handle->defaultUser = strdup(uname);
	handle->defaultPasswd = strdup(passwd);
}

/**
 * Monitor an individual server
 *
 * @param database	The database to probe
 */
static void
monitorDatabase(MONITOR_SERVERS	*database, char *defaultUser, char *defaultPasswd)
{
MYSQL_ROW	row;
MYSQL_RES	*result;
int		num_fields;
int		isjoined = 0;
char            *uname = defaultUser, *passwd = defaultPasswd;
unsigned long int	server_version = 0;
char 			*server_string;

	if (database->server->monuser != NULL)
	{
		uname = database->server->monuser;
		passwd = database->server->monpw;
	}
	if (uname == NULL)
		return;

	if (database->con == NULL || mysql_ping(database->con) != 0)
	{
		char *dpwd = decryptPassword(passwd);
		database->con = mysql_init(NULL);
		if (mysql_real_connect(database->con, database->server->name,
			uname, dpwd, NULL, database->server->port, NULL, 0) == NULL)
		{
			server_clear_status(database->server, SERVER_RUNNING);
			database->server->node_id = -1;
			free(dpwd);
			return;
		}
		free(dpwd);
	}

	/* If we get this far then we have a working connection */
	server_set_status(database->server, SERVER_RUNNING);

	/* get server version from current server */
	server_version = mysql_get_server_version(database->con);

	/* get server version string */
	server_string = (char *)mysql_get_server_info(database->con);
	if (server_string) {
		database->server->server_string = strdup(server_string);
	}	

	/* Check if the the Galera FSM shows this node is joined to the cluster */
	if (mysql_query(database->con, "SHOW STATUS LIKE 'wsrep_local_state_comment'") == 0
		&& (result = mysql_store_result(database->con)) != NULL)
	{
		num_fields = mysql_num_fields(result);
		while ((row = mysql_fetch_row(result)))
		{
			if (strncasecmp(row[1], "SYNCED", 3) == 0)
				isjoined = 1;
		}
		mysql_free_result(result);
	}

	/* Check the the Galera node index in the cluster */
	if (mysql_query(database->con, "SHOW STATUS LIKE 'wsrep_local_index'") == 0
		&& (result = mysql_store_result(database->con)) != NULL)
	{
		long local_index = -1;
		num_fields = mysql_num_fields(result);
		while ((row = mysql_fetch_row(result)))
		{
			local_index = strtol(row[1], NULL, 10);
			if ((errno == ERANGE && (local_index == LONG_MAX
				|| local_index == LONG_MIN)) || (errno != 0 && local_index == 0))
			{
				local_index = -1;
			}
			database->server->node_id = local_index;
		}
		mysql_free_result(result);
	}

	if (isjoined)
		server_set_status(database->server, SERVER_JOINED);
	else
		server_clear_status(database->server, SERVER_JOINED);
}

/**
 * The entry point for the monitoring module thread
 *
 * @param arg	The handle of the monitor
 */
static void
monitorMain(void *arg)
{
MYSQL_MONITOR	*handle = (MYSQL_MONITOR *)arg;
MONITOR_SERVERS	*ptr;
long master_id;

	if (mysql_thread_init())
	{
                LOGIF(LE, (skygw_log_write_flush(
                                   LOGFILE_ERROR,
                                   "Fatal : mysql_thread_init failed in monitor "
                                   "module. Exiting.\n")));
                return;
	}                         
	handle->status = MONITOR_RUNNING;
	while (1)
	{
		master_id = -1;

		if (handle->shutdown)
		{
			handle->status = MONITOR_STOPPING;
			mysql_thread_end();
			handle->status = MONITOR_STOPPED;
			return;
		}

		ptr = handle->databases;

		while (ptr)
		{
			monitorDatabase(ptr, handle->defaultUser, handle->defaultPasswd);

			/* set master_id to the lowest value of ptr->server->node_id */

			if (ptr->server->node_id >= 0 && SERVER_IS_JOINED(ptr->server)) {
				if (ptr->server->node_id < master_id && master_id >= 0) {
					master_id = ptr->server->node_id;
				} else {
					if (master_id < 0) {
						master_id = ptr->server->node_id;
					}
				}
			} else {
				/* clear M/S status */
				server_clear_status(ptr->server, SERVER_SLAVE);
                		server_clear_status(ptr->server, SERVER_MASTER);
			}
			ptr = ptr->next;
		}

		ptr = handle->databases;

		/* this server loop sets Master and Slave roles */
		while (ptr)
		{
			if (ptr->server->node_id >= 0 && master_id >= 0) {
				/* set the Master role */
				if (SERVER_IS_JOINED(ptr->server) && (ptr->server->node_id == master_id)) {
                			server_set_status(ptr->server, SERVER_MASTER);
                			server_clear_status(ptr->server, SERVER_SLAVE);
				} else if (SERVER_IS_JOINED(ptr->server) && (ptr->server->node_id > master_id)) {
				/* set the Slave role */
                			server_set_status(ptr->server, SERVER_SLAVE);
                			server_clear_status(ptr->server, SERVER_MASTER);
				}
			}

			ptr = ptr->next;
		}
<<<<<<< HEAD
=======

>>>>>>> 933025b0
		thread_millisleep(MONITOR_INTERVAL);
	}
}<|MERGE_RESOLUTION|>--- conflicted
+++ resolved
@@ -434,10 +434,6 @@
 
 			ptr = ptr->next;
 		}
-<<<<<<< HEAD
-=======
-
->>>>>>> 933025b0
 		thread_millisleep(MONITOR_INTERVAL);
 	}
 }