/*
 * Copyright (c) 2016 MariaDB Corporation Ab
 *
 * Use of this software is governed by the Business Source License included
 * in the LICENSE.TXT file and at www.mariadb.com/bsl11.
 *
 * Change Date: 2022-01-01
 *
 * On the date above, in accordance with the Business Source License, use
 * of this software will be governed by version 2 or later of the General
 * Public License.
 */

#include "readwritesplit.hh"
#include "rwsplitsession.hh"

#include <stdint.h>
#include <stdlib.h>
#include <string.h>
#include <strings.h>

#include <maxscale/alloc.h>
#include <maxscale/clock.h>
#include <maxscale/modutil.hh>
#include <maxscale/modutil.hh>
#include <maxscale/router.hh>
#include <maxscale/server.hh>
#include <maxscale/session_command.hh>
#include <maxscale/utils.hh>

using namespace maxscale;

/**
 * The functions that support the routing of queries to back end
 * servers. All the functions in this module are internal to the read
 * write split router, and not intended to be called from anywhere else.
 */

void RWSplitSession::handle_connection_keepalive(RWBackend* target)
{
    mxb_assert(target);
    MXB_AT_DEBUG(int nserv = 0);
    /** Each heartbeat is 1/10th of a second */
    int64_t keepalive = m_config.connection_keepalive * 10;
    int64_t now = mxs_clock();

    if (now - m_last_keepalive_check > keepalive)
    {
        for (const auto& backend : m_raw_backends)
        {
            if (backend->in_use() && backend != target && !backend->is_waiting_result())
            {
                MXB_AT_DEBUG(nserv++);
                int64_t diff = now - backend->dcb()->last_read;

                if (diff > keepalive)
                {
                    MXS_INFO("Pinging %s, idle for %ld seconds",
                             backend->name(),
                             MXS_CLOCK_TO_SEC(diff));
                    modutil_ignorable_ping(backend->dcb());
                }
            }
        }
    }

    mxb_assert(nserv < m_nbackends);
}

bool RWSplitSession::prepare_connection(RWBackend* target)
{
    mxb_assert(!target->in_use());
    bool rval = target->connect(m_client->session, &m_sescmd_list);

    if (rval)
    {
        MXS_INFO("Connected to '%s'", target->name());

        if (target->is_waiting_result())
        {
            mxb_assert_message(!m_sescmd_list.empty() && target->has_session_commands(),
                               "Session command list must not be empty and target "
                               "should have unfinished session commands.");
            m_expected_responses++;
        }
    }

    return rval;
}

bool RWSplitSession::prepare_target(RWBackend* target, route_target_t route_target)
{
    bool rval = true;

    // Check if we need to connect to the server in order to use it
    if (!target->in_use())
    {
        mxb_assert(target->can_connect() && can_recover_servers());
        mxb_assert(!TARGET_IS_MASTER(route_target) || m_config.master_reconnection);
        rval = prepare_connection(target);
    }

    return rval;
}

bool RWSplitSession::create_one_connection()
{
    // Try to first find a master
    for (auto backend : m_raw_backends)
    {
        if (backend->can_connect() && backend->is_master())
        {
            return prepare_target(backend, TARGET_MASTER);
        }
    }

    // If no master was found, find a slave
    for (auto backend : m_raw_backends)
    {
        if (backend->can_connect() && backend->is_slave())
        {
            return prepare_target(backend, TARGET_SLAVE);
        }
    }

    // No servers are available
    return false;
}

void RWSplitSession::retry_query(GWBUF* querybuf, int delay)
{
    mxb_assert(querybuf);
    // Try to route the query again later
    MXS_SESSION* session = m_client->session;

    /**
     * Used to distinct retried queries from new ones while we're doing transaction replay.
     * Not the cleanest way to do things but this will have to do for 2.3.
     *
     * TODO: Figure out a way to "cork" the client DCB as that would remove the need for this and be
     * architecturally more clear.
     */
    gwbuf_set_type(querybuf, GWBUF_TYPE_REPLAYED);

    session_delay_routing(session, router_as_downstream(session), querybuf, delay);
    ++m_retry_duration;
}

namespace
{

void replace_binary_ps_id(GWBUF* buffer, uint32_t id)
{
    uint8_t* ptr = GWBUF_DATA(buffer) + MYSQL_PS_ID_OFFSET;
    gw_mysql_set_byte4(ptr, id);
}

uint32_t extract_binary_ps_id(GWBUF* buffer)
{
    uint8_t* ptr = GWBUF_DATA(buffer) + MYSQL_PS_ID_OFFSET;
    return gw_mysql_get_byte4(ptr);
}
}

bool RWSplitSession::have_connected_slaves() const
{
    for (const auto& b : m_raw_backends)
    {
        if (b->is_slave() && b->in_use())
        {
            return true;
        }
    }

    return false;
}

bool RWSplitSession::should_try_trx_on_slave(route_target_t route_target) const
{
    return m_config.optimistic_trx          // Optimistic transactions are enabled
           && !is_locked_to_master()        // Not locked to master
           && !m_is_replay_active           // Not replaying a transaction
           && m_otrx_state == OTRX_INACTIVE // Not yet in optimistic mode
           && TARGET_IS_MASTER(route_target)// The target type is master
           && have_connected_slaves();      // At least one connected slave
}

bool RWSplitSession::track_optimistic_trx(GWBUF** buffer)
{
    bool store_stmt = true;

    if (session_trx_is_ending(m_client->session))
    {
        m_otrx_state = OTRX_INACTIVE;
    }
    else if (!m_qc.is_trx_still_read_only())
    {
        // Not a plain SELECT, roll it back on the slave and start it on the master
        MXS_INFO("Rolling back current optimistic transaction");

        // Note: This clone is here because routeQuery will always free the buffer
        m_current_query.reset(gwbuf_clone(*buffer));

        /**
         * Store the actual statement we were attempting to execute and
         * replace it with a ROLLBACK. The storing of the statement is
         * done here to avoid storage of the ROLLBACK.
         */
        *buffer = modutil_create_query("ROLLBACK");
        store_stmt = false;
        m_otrx_state = OTRX_ROLLBACK;
    }

    return store_stmt;
}

/**
 * Routing function. Find out query type, backend type, and target DCB(s).
 * Then route query to found target(s).
 * @param querybuf  GWBUF including the query
 *
 * @return true if routing succeed or if it failed due to unsupported query.
 * false if backend failure was encountered.
 */
bool RWSplitSession::route_single_stmt(GWBUF* querybuf)
{
    mxb_assert_message(m_otrx_state != OTRX_ROLLBACK,
                       "OTRX_ROLLBACK should never happen when routing queries");
    bool succp = false;
    const QueryClassifier::RouteInfo& info = m_qc.current_route_info();
    uint32_t stmt_id = info.stmt_id();
    uint8_t command = info.command();
    uint32_t qtype = info.type_mask();
    route_target_t route_target = info.target();

    RWBackend* target = nullptr;

    if (TARGET_IS_ALL(route_target))
    {
        succp = handle_target_is_all(route_target, querybuf, command, qtype);
    }
    else
    {
        update_trx_statistics();

        if (m_qc.is_trx_starting()                          // A transaction is starting
            && !session_trx_is_read_only(m_client->session) // Not explicitly read-only
            && should_try_trx_on_slave(route_target))       // Qualifies for speculative routing
        {
            // Speculatively start routing the transaction to a slave
            m_otrx_state = OTRX_STARTING;
            route_target = TARGET_SLAVE;
        }
        else if (m_otrx_state == OTRX_STARTING)
        {
            // Transaction was started, begin active tracking of its progress
            m_otrx_state = OTRX_ACTIVE;
        }

        // If delayed query retry is enabled, we need to store the current statement
        bool store_stmt = m_config.delayed_retry;

        if (m_qc.large_query())
        {
            /** We're processing a large query that's split across multiple packets.
             * Route it to the same backend where we routed the previous packet. */
            mxb_assert(m_prev_target);
            target = m_prev_target;
            succp = true;
        }
        else if (m_otrx_state == OTRX_ACTIVE)
        {
            /** We are speculatively executing a transaction to the slave, keep
             * routing queries to the same server. If the query modifies data,
             * a rollback is initiated on the slave server. */
            store_stmt = track_optimistic_trx(&querybuf);
            target = m_prev_target;
            succp = true;
        }
        else if (TARGET_IS_NAMED_SERVER(route_target) || TARGET_IS_RLAG_MAX(route_target))
        {
            if ((target = handle_hinted_target(querybuf, route_target)))
            {
                succp = true;
            }
        }
        else if (TARGET_IS_LAST_USED(route_target))
        {
            if ((target = get_last_used_backend()))
            {
                succp = true;
            }
        }
        else if (TARGET_IS_SLAVE(route_target))
        {
            if ((target = handle_slave_is_target(command, stmt_id)))
            {
                succp = true;

                bool is_sql = command == MXS_COM_QUERY || command == MXS_COM_STMT_EXECUTE;
                if (is_sql)
                {
                    target->select_started();

                    target->response_stat().query_started();

                    if (m_config.retry_failed_reads)
                    {
                        store_stmt = true;
                    }
                }
            }
        }
        else if (TARGET_IS_MASTER(route_target))
        {
            if (m_config.causal_reads)
            {
                gwbuf_set_type(querybuf, GWBUF_TYPE_TRACK_STATE);
            }

            succp = handle_master_is_target(&target);

            if (!succp && should_migrate_trx(target))
            {
                return start_trx_migration(target, querybuf);
            }
        }

        if (succp && target)
        {
            // We have a valid target, reset retry duration
            m_retry_duration = 0;

            if (!prepare_target(target, route_target))
            {
                // The connection to target was down and we failed to reconnect
                succp = false;
            }
            else if (target->has_session_commands())
            {
                // We need to wait until the session commands are executed
                m_query_queue.emplace_back(gwbuf_clone(querybuf));
                MXS_INFO("Queuing query until '%s' completes session command", target->name());
            }
            else
            {
                // Target server was found and is in the correct state
                succp = handle_got_target(querybuf, target, store_stmt);
            }
        }
        else if (can_retry_query() || can_continue_trx_replay())
        {
            retry_query(gwbuf_clone(querybuf));
            succp = true;
            MXS_INFO("Delaying routing: %s", extract_sql(querybuf).c_str());
        }
        else
        {
            MXS_ERROR("Could not find valid server for target type %s, closing "
                      "connection.", route_target_to_string(route_target));
        }
    }

    if (succp && target && m_config.connection_keepalive && !TARGET_IS_ALL(route_target))
    {
        handle_connection_keepalive(target);
    }

    return succp;
}

/**
 * Compress session command history
 *
 * This function removes data duplication by sharing buffers between session
 * commands that have identical data. Only one copy of the actual data is stored
 * for each unique session command.
 *
 * @param sescmd Executed session command
 */
void RWSplitSession::compress_history(mxs::SSessionCommand& sescmd)
{
    auto eq = [&](mxs::SSessionCommand& scmd) {
            return scmd->eq(*sescmd);
        };

    auto first = std::find_if(m_sescmd_list.begin(), m_sescmd_list.end(), eq);

    if (first != m_sescmd_list.end())
    {
        // Duplicate command, use a reference of the old command instead of duplicating it
        sescmd->mark_as_duplicate(**first);
    }
}

void RWSplitSession::continue_large_session_write(GWBUF* querybuf, uint32_t type)
{
    for (auto it = m_raw_backends.begin(); it != m_raw_backends.end(); it++)
    {
        RWBackend* backend = *it;

        if (backend->in_use())
        {
            backend->continue_session_command(gwbuf_clone(querybuf));
        }
    }
}

void RWSplitSession::prune_to_position(uint64_t pos)
{
    /** Prune all completed responses before a certain position */
    ResponseMap::iterator it = m_sescmd_responses.lower_bound(pos);

    if (it != m_sescmd_responses.end())
    {
        // Found newer responses that were returned after this position
        m_sescmd_responses.erase(m_sescmd_responses.begin(), it);
    }
    else
    {
        // All responses are older than the requested position
        m_sescmd_responses.clear();
    }
}

/**
 * Execute in backends used by current router session.
 * Save session variable commands to router session property
 * struct. Thus, they can be replayed in backends which are
 * started and joined later.
 *
 * Suppress redundant OK packets sent by backends.
 *
 * The first OK packet is replied to the client.
 *
 * @param querybuf      GWBUF including the query to be routed
 * @param inst          Router instance
 * @param packet_type       Type of MySQL packet
 * @param qtype         Query type from query_classifier
 *
 * @return True if at least one backend is used and routing succeed to all
 * backends being used, otherwise false.
 *
 */
bool RWSplitSession::route_session_write(GWBUF* querybuf, uint8_t command, uint32_t type)
{
    if (mxs_mysql_is_ps_command(m_qc.current_route_info().command()))
    {
        if (command == MXS_COM_STMT_CLOSE)
        {
            // Remove the command from the PS mapping
            m_qc.ps_erase(querybuf);
            m_exec_map.erase(m_qc.current_route_info().stmt_id());
        }

        /**
         * Replace the ID with our internal one, the backends will replace it with their own ID
         * when the packet is being written. We use the internal ID when we store the command
         * to remove the need for extra conversions from external to internal form when the command
         * is being replayed on a server.
         */
        replace_binary_ps_id(querybuf, m_qc.current_route_info().stmt_id());
    }

    /** The SessionCommand takes ownership of the buffer */
    uint64_t id = m_sescmd_count++;
    mxs::SSessionCommand sescmd(new mxs::SessionCommand(querybuf, id));
    bool expecting_response = mxs_mysql_command_will_respond(command);
    int nsucc = 0;
    uint64_t lowest_pos = id;

    if (expecting_response)
    {
        gwbuf_set_type(querybuf, GWBUF_TYPE_COLLECT_RESULT);
    }

    if (qc_query_is_type(type, QUERY_TYPE_PREPARE_NAMED_STMT)
        || qc_query_is_type(type, QUERY_TYPE_PREPARE_STMT))
    {
        m_qc.ps_store(querybuf, id);
    }
    else if (qc_query_is_type(type, QUERY_TYPE_DEALLOC_PREPARE))
    {
        mxb_assert(!mxs_mysql_is_ps_command(m_qc.current_route_info().command()));
        m_qc.ps_erase(querybuf);
    }

    MXS_INFO("Session write, routing to all servers.");
    bool attempted_write = false;

    for (auto it = m_raw_backends.begin(); it != m_raw_backends.end(); it++)
    {
        RWBackend* backend = *it;

        if (backend->in_use())
        {
            attempted_write = true;
            backend->append_session_command(sescmd);

            uint64_t current_pos = backend->next_session_command()->get_position();

            if (current_pos < lowest_pos)
            {
                lowest_pos = current_pos;
            }

            if (backend->execute_session_command())
            {
                nsucc += 1;
                mxb::atomic::add(&backend->server()->stats.packets, 1, mxb::atomic::RELAXED);
                m_server_stats[backend->server()].total++;
                m_server_stats[backend->server()].read++;

                if (expecting_response)
                {
                    m_expected_responses++;
                }

                MXS_INFO("Route query to %s: %s \t%s",
                         backend->is_master() ? "master" : "slave",
                         backend->name(),
                         backend->uri());
            }
            else
            {
                MXS_ERROR("Failed to execute session command in %s (%s)",
                          backend->name(),
                          backend->uri());
            }
        }
    }

    if (m_config.max_sescmd_history > 0 && m_sescmd_list.size() >= m_config.max_sescmd_history
        && !m_config.prune_sescmd_history)
    {
        static bool warn_history_exceeded = true;
        if (warn_history_exceeded)
        {
            MXS_WARNING("Router session exceeded session command history limit. "
                        "Server reconnection is disabled and only servers with "
                        "consistent session state are used for the duration of"
                        "the session. To disable this warning and the session "
                        "command history, add `disable_sescmd_history=true` to "
                        "service '%s'. To increase the limit (currently %lu), add "
                        "`max_sescmd_history` to the same service and increase the value.",
                        m_router->service()->name(),
                        m_config.max_sescmd_history);
            warn_history_exceeded = false;
        }

        m_config.disable_sescmd_history = true;
        m_config.max_sescmd_history = 0;
        m_sescmd_list.clear();
    }

    if (m_config.prune_sescmd_history && !m_sescmd_list.empty()
        && m_sescmd_list.size() >= m_config.max_sescmd_history)
    {
        // Close to the history limit, remove the oldest command
        prune_to_position(m_sescmd_list.front()->get_position());
        m_sescmd_list.pop_front();
    }

    if (m_config.disable_sescmd_history)
    {
        prune_to_position(lowest_pos);
    }
    else
    {
        compress_history(sescmd);
        m_sescmd_list.push_back(sescmd);
    }

    if (m_config.lazy_connect && !attempted_write && nsucc == 0)
    {
        // If no connections are open, create one and execute the session command on it
        if (create_one_connection())
        {
            nsucc = 1;
        }
    }

    if (nsucc)
    {
        m_sent_sescmd = id;

        if (!expecting_response)
        {
            /** The command doesn't generate a response so we increment the
             * completed session command count */
            m_recv_sescmd++;
        }
    }
    else
    {
        std::string status;
        for (const auto& a : m_backends)
        {
            status += "\n";
            status += a->get_verbose_status();
        }

        MXS_ERROR("Could not route session command: %s. Connection information: %s",
                  attempted_write ? "Write to all backends failed" : "All connections have failed",
                  status.c_str());
    }

    return nsucc;
}

RWBackend* RWSplitSession::get_hinted_backend(char* name)
{
    RWBackend* rval = nullptr;

<<<<<<< HEAD
    for (auto it = m_raw_backends.begin(); it != m_raw_backends.end(); it++)
=======
SRWBackend RWSplitSession::get_hinted_backend(const char* name)
{
    SRWBackend rval;

    for (auto it = m_backends.begin(); it != m_backends.end(); it++)
>>>>>>> dd188962
    {
        auto& backend = *it;

        /** The server must be a valid slave, relay server, or master */
        if ((backend->in_use() || (can_recover_servers() && backend->can_connect()))
            && strcasecmp(name, backend->name()) == 0)
        {
            rval = backend;
            break;
        }
    }

    return rval;
}

RWBackend* RWSplitSession::get_master_backend()
{
    RWBackend* rval = nullptr;
    /** get root master from available servers */
    RWBackend* master = get_root_master(m_raw_backends, m_current_master, m_config.backend_select_fct);

    if (master)
    {
        if (master->in_use() || (m_config.master_reconnection && master->can_connect()))
        {
            if (can_continue_using_master(master))
            {
                rval = master;
            }
            else
            {
                MXS_ERROR("Server '%s' does not have the master state and "
                          "can't be chosen as the master.",
                          master->name());
            }
        }
        else
        {
            MXS_ERROR("Server '%s' is not in use and can't be chosen as the master.",
                      master->name());
        }
    }

    return rval;
}

RWBackend* RWSplitSession::get_last_used_backend()
{
    return m_prev_target ? m_prev_target : get_master_backend();
}

/**
 * Provide the router with a reference to a suitable backend
 *
 * @param rses     Pointer to router client session
 * @param btype    Backend type
 * @param name     Name of the requested backend. May be NULL if any name is accepted.
 * @param max_rlag Maximum replication lag
 * @param target   The target backend
 *
 * @return True if a backend was found
 */
<<<<<<< HEAD
RWBackend* RWSplitSession::get_target_backend(backend_type_t btype,
                                              char* name,
                                              int   max_rlag)
=======
SRWBackend RWSplitSession::get_target_backend(backend_type_t btype,
                                              const char* name,
                                              int max_rlag)
>>>>>>> dd188962
{
    /** Check whether using target_node as target SLAVE */
    if (m_target_node && session_trx_is_read_only(m_client->session))
    {
        return m_target_node;
    }

<<<<<<< HEAD
    RWBackend* rval = nullptr;

    if (name)   /*< Choose backend by name from a hint */
=======
    SRWBackend rval;
    if (name)
>>>>>>> dd188962
    {
        // Choose backend by name from a hint
        rval = get_hinted_backend(name);
    }
    else if (btype == BE_SLAVE)
    {
        rval = get_slave_backend(max_rlag);
    }
    else if (btype == BE_MASTER)
    {
        rval = get_master_backend();
    }
    return rval;
}

/**
 * @brief Get the maximum replication lag for this router
 *
 * @param   rses    Router client session
 * @return  Replication lag from configuration or very large number
 */
int RWSplitSession::get_max_replication_lag()
{
    int conf_max_rlag = SERVER::RLAG_UNDEFINED;

    /** if there is no configured value, then longest possible int is used */
    if (m_config.max_slave_replication_lag > 0)
    {
        conf_max_rlag = m_config.max_slave_replication_lag;
    }

    return conf_max_rlag;
}

/**
 * @brief Handle hinted target query
 *
 * One of the possible types of handling required when a request is routed
 *
 *  @param ses          Router session
 *  @param querybuf     Buffer containing query to be routed
 *  @param route_target Target for the query
 *  @param target_dcb   DCB for the target server
 *
 *  @return bool - true if succeeded, false otherwise
 */
RWBackend* RWSplitSession::handle_hinted_target(GWBUF* querybuf, route_target_t route_target)
{
<<<<<<< HEAD
    char* named_server = NULL;
    int rlag_max = SERVER::RLAG_UNDEFINED;

    HINT* hint = querybuf->hint;
=======
    const char rlag_hint_tag[] = "max_slave_replication_lag";
    const int comparelen = sizeof(rlag_hint_tag);
    int config_max_rlag = get_max_replication_lag(); // From router configuration.
    SRWBackend target;
>>>>>>> dd188962

    for (HINT* hint = querybuf->hint; !target && hint; hint = hint->next)
    {
        if (hint->type == HINT_ROUTE_TO_NAMED_SERVER)
        {
            // Set the name of searched backend server.
            const char* named_server = (char*)hint->data;
            MXS_INFO("Hint: route to server '%s'.", named_server);
            target = get_target_backend(BE_UNDEFINED, named_server, config_max_rlag);
            if (!target)
            {
                // Target may differ from the requested name if the routing target is locked, e.g. by a trx.
                // Target is null only if not locked and named server was not found or was invalid.
                if (mxb_log_is_priority_enabled(LOG_INFO))
                {
                    char* status = nullptr;
                    for (const auto& a : m_backends)
                    {
                        if (strcmp(a->server()->name, named_server) == 0)
                        {
                            status = server_status(a->server());
                            break;
                        }
                    }
                    MXS_INFO("Was supposed to route to named server %s but couldn't find the server in a "
                             "suitable state. Server state: %s",
                             named_server, status ? status : "Could not find server");
                    MXS_FREE(status);
                }
            }
        }
        else if (hint->type == HINT_PARAMETER
                 && (strncasecmp((char*)hint->data, rlag_hint_tag, comparelen) == 0))
        {
            const char* str_val = (char*)hint->value;
            int hint_max_rlag = (int)strtol(str_val, (char**)NULL, 10);
            if (hint_max_rlag != 0 || errno == 0)
            {
                MXS_INFO("Hint: %s=%d", rlag_hint_tag, hint_max_rlag);
                target = get_target_backend(BE_SLAVE, nullptr, hint_max_rlag);
                if (!target)
                {
                    MXS_INFO("Was supposed to route to server with replication lag "
                             "at most %d but couldn't find such a slave.", hint_max_rlag);
                }
            }
            else
            {
                MXS_ERROR("Hint: Could not parse value of %s: '%s' is not a valid number.",
                          rlag_hint_tag, str_val);
            }
        }
<<<<<<< HEAD
        hint = hint->next;
    }   /*< while */

    if (rlag_max == SERVER::RLAG_UNDEFINED)     /*< no rlag max hint, use config */
    {
        rlag_max = get_max_replication_lag();
    }

    /** target may be master or slave */
    backend_type_t btype = route_target & TARGET_SLAVE ? BE_SLAVE : BE_MASTER;

    /**
     * Search backend server by name or replication lag.
     * If it fails, then try to find valid slave or master.
     */
    RWBackend* target = get_target_backend(btype, named_server, rlag_max);

    if (!target)
    {
        if (TARGET_IS_NAMED_SERVER(route_target))
        {
            std::string status = "Could not find server";

            for (const auto& a : m_backends)
            {
                if (strcmp(a->server()->name(), named_server) == 0)
                {
                    status = a->server()->status_string();
                    break;
                }
            }

            MXS_INFO("Was supposed to route to named server %s but couldn't find the server in a "
                     "suitable state. Server state: %s", named_server, status.c_str());
        }
        else if (TARGET_IS_RLAG_MAX(route_target))
        {
            MXS_INFO("Was supposed to route to server with "
                     "replication lag at most %d but couldn't "
                     "find such a slave.",
                     rlag_max);
        }
=======
    }

    if (!target)
    {
        // If no target so far, pick any available. TODO: should this be error instead?
        // Erroring here is more appropriate when namedserverfilter allows setting multiple target types
        // e.g. target=server1,->slave

        backend_type_t btype = route_target & TARGET_SLAVE ? BE_SLAVE : BE_MASTER;
        target = get_target_backend(btype, NULL, config_max_rlag);
>>>>>>> dd188962
    }
    return target;
}

/**
 * Handle slave target type
 *
 * @param cmd     Command being executed
 * @param stmt_id Prepared statement ID
 *
 * @return The target backend if one was found
 */
RWBackend* RWSplitSession::handle_slave_is_target(uint8_t cmd, uint32_t stmt_id)
{
    int rlag_max = get_max_replication_lag();
    RWBackend* target = nullptr;

    if (cmd == MXS_COM_STMT_FETCH)
    {
        /** The COM_STMT_FETCH must be executed on the same server as the
         * COM_STMT_EXECUTE was executed on */
        ExecMap::iterator it = m_exec_map.find(stmt_id);

        if (it != m_exec_map.end())
        {
            if (it->second->in_use())
            {
                target = it->second;
                MXS_INFO("COM_STMT_FETCH on %s", target->name());
            }
            else
            {
                MXS_ERROR("Old COM_STMT_EXECUTE target %s not in use, cannot "
                          "proceed with COM_STMT_FETCH",
                          it->second->name());
            }
        }
        else
        {
            MXS_WARNING("Unknown statement ID %u used in COM_STMT_FETCH", stmt_id);
        }
    }
    else
    {
        target = get_target_backend(BE_SLAVE, NULL, rlag_max);
    }

    if (target)
    {
        mxb::atomic::add(&m_router->stats().n_slave, 1, mxb::atomic::RELAXED);
        m_server_stats[target->server()].read++;
        mxb_assert(target->in_use() || target->can_connect());
    }
    else
    {
        MXS_INFO("Was supposed to route to slave but finding suitable one failed.");
    }

    return target;
}

/**
 * @brief Log master write failure
 */
void RWSplitSession::log_master_routing_failure(bool found,
                                                RWBackend* old_master,
                                                RWBackend* curr_master)
{
    /** Both backends should either be empty, not connected or the DCB should
     * be a backend (the last check is slightly redundant). */
    mxb_assert(!old_master || !old_master->in_use()
               || old_master->dcb()->role == DCB::Role::BACKEND);
    mxb_assert(!curr_master || !curr_master->in_use()
               || curr_master->dcb()->role == DCB::Role::BACKEND);
    char errmsg[SERVER::MAX_ADDRESS_LEN* 2 + 100];      // Extra space for error message

    if (m_config.delayed_retry && m_retry_duration >= m_config.delayed_retry_timeout)
    {
        sprintf(errmsg, "'delayed_retry_timeout' exceeded before a master could be found");
    }
    else if (!found)
    {
        sprintf(errmsg, "Could not find a valid master connection");
    }
    else if (old_master && curr_master && old_master->in_use())
    {
        /** We found a master but it's not the same connection */
        mxb_assert(old_master != curr_master);
        sprintf(errmsg,
                "Master server changed from '%s' to '%s'",
                old_master->name(),
                curr_master->name());
    }
    else if (old_master && old_master->in_use())
    {
        // TODO: Figure out if this is an impossible situation
        mxb_assert(!curr_master);
        /** We have an original master connection but we couldn't find it */
        sprintf(errmsg,
                "The connection to master server '%s' is not available",
                old_master->name());
    }
    else
    {
        /** We never had a master connection, the session must be in read-only mode */
        if (m_config.master_failure_mode != RW_FAIL_INSTANTLY)
        {
            sprintf(errmsg,
                    "Session is in read-only mode because it was created "
                    "when no master was available");
        }
        else
        {
            mxb_assert(old_master && !old_master->in_use());
            sprintf(errmsg,
                    "Was supposed to route to master but the master connection is %s",
                    old_master->is_closed() ? "closed" : "not in a suitable state");
            mxb_assert(old_master->is_closed());
        }
    }

    MXS_WARNING("[%s] Write query received from %s@%s. %s. Closing client connection.",
                m_router->service()->name(),
                m_client->user,
                m_client->remote,
                errmsg);
}

bool RWSplitSession::should_replace_master(RWBackend* target)
{
    return m_config.master_reconnection
           &&   // We have a target server and it's not the current master
           target && target != m_current_master
           &&   // We are not inside a transaction (also checks for autocommit=1)
           (!session_trx_is_active(m_client->session) || m_is_replay_active)
           &&   // We are not locked to the old master
           !is_locked_to_master();
}

void RWSplitSession::replace_master(RWBackend* target)
{
    m_current_master = target;

    m_qc.master_replaced();
}

bool RWSplitSession::should_migrate_trx(RWBackend* target)
{
    return m_config.transaction_replay
           &&   // We have a target server and it's not the current master
           target && target != m_current_master
           &&   // Transaction replay is not active (replay is only attempted once)
           !m_is_replay_active
           &&   // We have an open transaction
           session_trx_is_active(m_client->session)
           &&   // The transaction can be replayed
           m_can_replay_trx;
}

bool RWSplitSession::start_trx_migration(RWBackend* target, GWBUF* querybuf)
{
    MXS_INFO("Starting transaction migration to '%s'", target->name());

    /**
     * Stash the current query so that the transaction replay treats
     * it as if the query was interrupted.
     */
    m_current_query.copy_from(querybuf);

    /**
     * After the transaction replay has been started, the rest of
     * the query processing needs to be skipped. This is done to avoid
     * the error logging done when no valid target is found for a query
     * as well as to prevent retrying of queries in the wrong order.
     */
    return start_trx_replay();
}

/**
 * @brief Handle master is the target
 *
 * One of the possible types of handling required when a request is routed
 *
 *  @param inst         Router instance
 *  @param ses          Router session
 *  @param target_dcb   DCB for the target server
 *
 *  @return bool - true if succeeded, false otherwise
 */
bool RWSplitSession::handle_master_is_target(RWBackend** dest)
{
    RWBackend* target = get_target_backend(BE_MASTER, NULL, SERVER::RLAG_UNDEFINED);
    bool succp = true;

    if (should_replace_master(target))
    {
        MXS_INFO("Replacing old master '%s' with new master '%s'",
                 m_current_master ?
                 m_current_master->name() : "<no previous master>",
                 target->name());
        replace_master(target);
    }

    if (target && target == m_current_master)
    {
        mxb::atomic::add(&m_router->stats().n_master, 1, mxb::atomic::RELAXED);
        m_server_stats[target->server()].write++;
    }
    else
    {
        succp = false;
        /** The original master is not available, we can't route the write */
        if (m_config.master_failure_mode == RW_ERROR_ON_WRITE)
        {
            succp = send_readonly_error(m_client);

            if (m_current_master && m_current_master->in_use())
            {
                m_current_master->close();
                m_current_master->set_close_reason("The original master is not available");
            }
        }
        else if (!m_config.delayed_retry
                 || m_retry_duration >= m_config.delayed_retry_timeout)
        {
            // Cannot retry the query, log a message that routing has failed
            log_master_routing_failure(succp, m_current_master, target);
        }
    }

    if (!m_config.strict_multi_stmt && !m_config.strict_sp_calls
        && m_target_node == m_current_master)
    {
        /** Reset the forced node as we're in relaxed multi-statement mode */
        m_target_node = nullptr;
    }

    *dest = target;
    return succp;
}

/*
 * Add a wait gitd query in front of user's query to achive causal read;
 *
 * @param inst   RWSplit
 * @param rses   RWSplitSession
 * @param server SERVER
 * @param origin origin send buffer
 * @return       A new buffer contains wait statement and origin query
 */
GWBUF* RWSplitSession::add_prefix_wait_gtid(SERVER* server, GWBUF* origin)
{

    /**
     * Pack wait function and client query into a multistatments will save a round trip latency,
     * and prevent the client query being executed on timeout.
     * For example:
     * SET @maxscale_secret_variable=(SELECT CASE WHEN MASTER_GTID_WAIT('232-1-1', 10) = 0
     * THEN 1 ELSE (SELECT 1 FROM INFORMATION_SCHEMA.ENGINES) END); SELECT * FROM `city`;
     * when MASTER_GTID_WAIT('232-1-1', 0.05) == 1 (timeout), it will return
     * an error, and SELECT * FROM `city` will not be executed, then we can retry
     * on master;
     **/

    GWBUF* rval = origin;
    const char* wait_func = (server->type() == SERVER::Type::MARIADB) ? MARIADB_WAIT_GTID_FUNC :
        MYSQL_WAIT_GTID_FUNC;
    const char* gtid_wait_timeout = m_config.causal_reads_timeout.c_str();
    const char* gtid_position = m_gtid_pos.c_str();

    /* Create a new buffer to store prefix sql */
    size_t prefix_len = strlen(gtid_wait_stmt) + strlen(gtid_position)
        + strlen(gtid_wait_timeout) + strlen(wait_func);

    // Only do the replacement if it fits into one packet
    if (gwbuf_length(origin) + prefix_len < GW_MYSQL_MAX_PACKET_LEN + MYSQL_HEADER_LEN)
    {
        char prefix_sql[prefix_len];
        snprintf(prefix_sql, prefix_len, gtid_wait_stmt, wait_func, gtid_position, gtid_wait_timeout);
        GWBUF* prefix_buff = modutil_create_query(prefix_sql);

        // Copy the original query in case it fails on the slave
        m_current_query.copy_from(origin);

        /* Trim origin to sql, Append origin buffer to the prefix buffer */
        uint8_t header[MYSQL_HEADER_LEN];
        gwbuf_copy_data(origin, 0, MYSQL_HEADER_LEN, header);
        /* Command length = 1 */
        size_t origin_sql_len = MYSQL_GET_PAYLOAD_LEN(header) - 1;
        /* Trim mysql header and command */
        origin = gwbuf_consume(origin, MYSQL_HEADER_LEN + 1);
        rval = gwbuf_append(prefix_buff, origin);

        /* Modify totol length: Prefix sql len + origin sql len + command len */
        size_t new_payload_len = strlen(prefix_sql) + origin_sql_len + 1;
        gw_mysql_set_byte3(GWBUF_DATA(rval), new_payload_len);
    }

    return rval;
}

/**
 * @brief Handle writing to a target server
 *
 *  @return True on success
 */
bool RWSplitSession::handle_got_target(GWBUF* querybuf, RWBackend* target, bool store)
{
    mxb_assert_message(target->in_use(), "Target must be in use before routing to it");
    mxb_assert_message(!target->has_session_commands(), "The session command cursor must not be active");

    /**
     * TODO: This effectively disables pipelining of queries, very bad for batch insert performance. Replace
     *       with proper, per server tracking of which responses need to be sent to the client. This would
     *       also solve MXS-2009 by speeding up session commands.
     */
    mxb_assert_message(target->get_reply_state() == REPLY_STATE_DONE || m_qc.large_query(),
                       "Node must be idle when routing queries to it");

    MXS_INFO("Route query to %s: %s \t%s <", target->is_master() ? "master" : "slave",
             target->name(), target->uri());

    if (!m_target_node && session_trx_is_read_only(m_client->session))
    {
        // Lock the session to this node until the read-only transaction ends
        m_target_node = target;
    }

    mxs::Backend::response_type response = mxs::Backend::NO_RESPONSE;
    uint8_t cmd = mxs_mysql_get_command(querybuf);
    GWBUF* send_buf = gwbuf_clone(querybuf);

    if (m_config.causal_reads && cmd == COM_QUERY && !m_gtid_pos.empty() && target->is_slave())
    {
        // Perform the causal read only when the query is routed to a slave
        send_buf = add_prefix_wait_gtid(target->server(), send_buf);
        m_wait_gtid = WAITING_FOR_HEADER;

        // The storage for causal reads is done inside add_prefix_wait_gtid
        store = false;
    }

    if (m_qc.load_data_state() != QueryClassifier::LOAD_DATA_ACTIVE
        && !m_qc.large_query() && mxs_mysql_command_will_respond(cmd))
    {
        response = mxs::Backend::EXPECT_RESPONSE;
    }

    bool large_query = is_large_query(querybuf);
    uint32_t orig_id = 0;

    if (!is_locked_to_master() && mxs_mysql_is_ps_command(cmd) && !m_qc.large_query())
    {
        // Store the original ID in case routing fails
        orig_id = extract_binary_ps_id(querybuf);
        // Replace the ID with our internal one, the backends will replace it with their own ID
        replace_binary_ps_id(querybuf, m_qc.current_route_info().stmt_id());
    }

    /**
     * If we are starting a new query, we use RWBackend::write, otherwise we use
     * RWBackend::continue_write to continue an ongoing query. RWBackend::write
     * will do the replacement of PS IDs which must not be done if we are
     * continuing an ongoing query.
     */
    bool success = target->write(send_buf, response);

    if (success)
    {
        if (store)
        {
            m_current_query.copy_from(querybuf);
        }

        mxb::atomic::add(&m_router->stats().n_queries, 1, mxb::atomic::RELAXED);
        mxb::atomic::add(&target->server()->stats.packets, 1, mxb::atomic::RELAXED);
        m_server_stats[target->server()].total++;

        if (!m_qc.large_query() && response == mxs::Backend::EXPECT_RESPONSE)
        {
            /** The server will reply to this command */
            m_expected_responses++;

            if (m_qc.load_data_state() == QueryClassifier::LOAD_DATA_END)
            {
                /** The final packet in a LOAD DATA LOCAL INFILE is an empty packet
                 * to which the server responds with an OK or an ERR packet */
                mxb_assert(gwbuf_length(querybuf) == 4);
                m_qc.set_load_data_state(QueryClassifier::LOAD_DATA_INACTIVE);
                session_set_load_active(m_pSession, false);
            }
        }

        m_qc.set_large_query(large_query);

        // Store the current target
        m_prev_target = target;

        if (m_target_node
            && session_trx_is_read_only(m_client->session)
            && session_trx_is_ending(m_client->session))
        {
            // Read-only transaction is over, stop routing queries to a specific node
            m_target_node = nullptr;
        }
    }
    else
    {
        if (orig_id)
        {
            // Put the original ID back in case we try to route the query again
            replace_binary_ps_id(querybuf, orig_id);
        }

        MXS_ERROR("Routing query failed.");
    }

    if (success && cmd == MXS_COM_STMT_EXECUTE && !is_locked_to_master())
    {
        /** Track the targets of the COM_STMT_EXECUTE statements. This
         * information is used to route all COM_STMT_FETCH commands
         * to the same server where the COM_STMT_EXECUTE was done. */
        m_exec_map[m_qc.current_route_info().stmt_id()] = target;
        MXS_INFO("COM_STMT_EXECUTE on %s: %s", target->name(), target->uri());
    }

    return success;
}<|MERGE_RESOLUTION|>--- conflicted
+++ resolved
@@ -608,19 +608,11 @@
     return nsucc;
 }
 
-RWBackend* RWSplitSession::get_hinted_backend(char* name)
+RWBackend* RWSplitSession::get_hinted_backend(const char* name)
 {
     RWBackend* rval = nullptr;
 
-<<<<<<< HEAD
     for (auto it = m_raw_backends.begin(); it != m_raw_backends.end(); it++)
-=======
-SRWBackend RWSplitSession::get_hinted_backend(const char* name)
-{
-    SRWBackend rval;
-
-    for (auto it = m_backends.begin(); it != m_backends.end(); it++)
->>>>>>> dd188962
     {
         auto& backend = *it;
 
@@ -683,15 +675,9 @@
  *
  * @return True if a backend was found
  */
-<<<<<<< HEAD
 RWBackend* RWSplitSession::get_target_backend(backend_type_t btype,
-                                              char* name,
-                                              int   max_rlag)
-=======
-SRWBackend RWSplitSession::get_target_backend(backend_type_t btype,
                                               const char* name,
                                               int max_rlag)
->>>>>>> dd188962
 {
     /** Check whether using target_node as target SLAVE */
     if (m_target_node && session_trx_is_read_only(m_client->session))
@@ -699,14 +685,8 @@
         return m_target_node;
     }
 
-<<<<<<< HEAD
     RWBackend* rval = nullptr;
-
-    if (name)   /*< Choose backend by name from a hint */
-=======
-    SRWBackend rval;
     if (name)
->>>>>>> dd188962
     {
         // Choose backend by name from a hint
         rval = get_hinted_backend(name);
@@ -755,17 +735,10 @@
  */
 RWBackend* RWSplitSession::handle_hinted_target(GWBUF* querybuf, route_target_t route_target)
 {
-<<<<<<< HEAD
-    char* named_server = NULL;
-    int rlag_max = SERVER::RLAG_UNDEFINED;
-
-    HINT* hint = querybuf->hint;
-=======
     const char rlag_hint_tag[] = "max_slave_replication_lag";
     const int comparelen = sizeof(rlag_hint_tag);
     int config_max_rlag = get_max_replication_lag(); // From router configuration.
-    SRWBackend target;
->>>>>>> dd188962
+    RWBackend* target = nullptr;
 
     for (HINT* hint = querybuf->hint; !target && hint; hint = hint->next)
     {
@@ -781,19 +754,18 @@
                 // Target is null only if not locked and named server was not found or was invalid.
                 if (mxb_log_is_priority_enabled(LOG_INFO))
                 {
-                    char* status = nullptr;
+                    std::string status;
                     for (const auto& a : m_backends)
                     {
-                        if (strcmp(a->server()->name, named_server) == 0)
+                        if (strcmp(a->server()->name(), named_server) == 0)
                         {
-                            status = server_status(a->server());
+                            status = a->server()->status_string();
                             break;
                         }
                     }
                     MXS_INFO("Was supposed to route to named server %s but couldn't find the server in a "
                              "suitable state. Server state: %s",
-                             named_server, status ? status : "Could not find server");
-                    MXS_FREE(status);
+                             named_server, !status.empty() ? status.c_str() : "Could not find server");
                 }
             }
         }
@@ -818,50 +790,6 @@
                           rlag_hint_tag, str_val);
             }
         }
-<<<<<<< HEAD
-        hint = hint->next;
-    }   /*< while */
-
-    if (rlag_max == SERVER::RLAG_UNDEFINED)     /*< no rlag max hint, use config */
-    {
-        rlag_max = get_max_replication_lag();
-    }
-
-    /** target may be master or slave */
-    backend_type_t btype = route_target & TARGET_SLAVE ? BE_SLAVE : BE_MASTER;
-
-    /**
-     * Search backend server by name or replication lag.
-     * If it fails, then try to find valid slave or master.
-     */
-    RWBackend* target = get_target_backend(btype, named_server, rlag_max);
-
-    if (!target)
-    {
-        if (TARGET_IS_NAMED_SERVER(route_target))
-        {
-            std::string status = "Could not find server";
-
-            for (const auto& a : m_backends)
-            {
-                if (strcmp(a->server()->name(), named_server) == 0)
-                {
-                    status = a->server()->status_string();
-                    break;
-                }
-            }
-
-            MXS_INFO("Was supposed to route to named server %s but couldn't find the server in a "
-                     "suitable state. Server state: %s", named_server, status.c_str());
-        }
-        else if (TARGET_IS_RLAG_MAX(route_target))
-        {
-            MXS_INFO("Was supposed to route to server with "
-                     "replication lag at most %d but couldn't "
-                     "find such a slave.",
-                     rlag_max);
-        }
-=======
     }
 
     if (!target)
@@ -872,7 +800,6 @@
 
         backend_type_t btype = route_target & TARGET_SLAVE ? BE_SLAVE : BE_MASTER;
         target = get_target_backend(btype, NULL, config_max_rlag);
->>>>>>> dd188962
     }
     return target;
 }
