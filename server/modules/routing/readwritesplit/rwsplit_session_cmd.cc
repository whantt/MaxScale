/*
 * Copyright (c) 2016 MariaDB Corporation Ab
 *
 * Use of this software is governed by the Business Source License included
 * in the LICENSE.TXT file and at www.mariadb.com/bsl11.
 *
 * Change Date: 2020-01-01
 *
 * On the date above, in accordance with the Business Source License, use
 * of this software will be governed by version 2 or later of the General
 * Public License.
 */

#include "readwritesplit.hh"
#include "rwsplitsession.hh"

#include <stdio.h>
#include <strings.h>
#include <string.h>
#include <stdlib.h>
#include <stdint.h>

#include <maxscale/router.h>

using namespace maxscale;

/**
 * Functions for session command handling
 */


static std::string extract_error(GWBUF* buffer)
{
    std::string rval;

    if (MYSQL_IS_ERROR_PACKET(((uint8_t *)GWBUF_DATA(buffer))))
    {
        size_t replylen = MYSQL_GET_PAYLOAD_LEN(GWBUF_DATA(buffer));
        char replybuf[replylen];
        gwbuf_copy_data(buffer, 0, gwbuf_length(buffer), (uint8_t*)replybuf);
        std::string err;
        std::string msg;
        err.append(replybuf + 8, 5);
        msg.append(replybuf + 13, replylen - 4 - 5);
        rval = err + ": " + msg;
    }

    return rval;
}

/**
 * Discards the slave connection if its response differs from the master's response
 *
 * @param backend    The slave Backend
 * @param master_cmd Master's reply
 * @param slave_cmd  Slave's reply
 */
<<<<<<< HEAD
static void discard_if_response_differs(SRWBackend backend, uint8_t master_cmd, uint8_t slave_cmd)
{
    if (master_cmd != slave_cmd)
=======
static bool discard_if_response_differs(SRWBackend backend, uint8_t master_response,
                                        uint8_t slave_response, mxs::SSessionCommand sescmd)
{
    bool rval = false;

    if (master_response != slave_response)
>>>>>>> 82af399f
    {
        uint8_t cmd = sescmd->get_command();
        std::string query = sescmd->to_string();
        MXS_WARNING("Slave server '%s': response (0x%02hhx) differs "
                    "from master's response (0x%02hhx) to %s: `%s`. "
                    "Closing slave connection due to inconsistent session state.",
                    backend->name(), slave_response, master_response, STRPACKETTYPE(cmd),
                    query.empty() ? "<no query>" : query.c_str());
        backend->close(mxs::Backend::CLOSE_FATAL);
    }
}

void RWSplitSession::process_sescmd_response(SRWBackend& backend, GWBUF** ppPacket)
{
    if (backend->has_session_commands())
    {
        /** We are executing a session command */
        if (GWBUF_IS_TYPE_SESCMD_RESPONSE((*ppPacket)))
        {
            uint8_t cmd;
            gwbuf_copy_data(*ppPacket, MYSQL_HEADER_LEN, 1, &cmd);
            uint8_t command = backend->next_session_command()->get_command();
            mxs::SSessionCommand sescmd = backend->next_session_command();
            uint64_t id = backend->complete_session_command();
            MXS_PS_RESPONSE resp = {};
            bool discard = true;

            if (command == MXS_COM_STMT_PREPARE && cmd != MYSQL_REPLY_ERR)
            {
                // This should never fail or the backend protocol is broken
                ss_debug(bool b = )mxs_mysql_extract_ps_response(*ppPacket, &resp);
                ss_dassert(b);
                backend->add_ps_handle(id, resp.id);
            }

            if (m_recv_sescmd < m_sent_sescmd && id == m_recv_sescmd + 1)
            {
                if (!m_current_master || !m_current_master->in_use() || // Session doesn't have a master
                    m_current_master == backend) // This is the master's response
                {
                    /** First reply to this session command, route it to the client */
                    ++m_recv_sescmd;
                    discard = false;

                    /** Store the master's response so that the slave responses can
                     * be compared to it */
                    m_sescmd_responses[id] = cmd;

                    if (cmd == MYSQL_REPLY_ERR)
                    {
                        MXS_INFO("Session command no. %lu failed: %s",
                                 id, extract_error(*ppPacket).c_str());
                    }
                    else if (command == MXS_COM_STMT_PREPARE)
                    {
                        /** Map the returned response to the internal ID */
                        MXS_INFO("PS ID %u maps to internal ID %lu", resp.id, id);
                        m_qc.ps_id_internal_put(resp.id, id);
                    }

                    // Discard any slave connections that did not return the same result
                    for (SlaveResponseList::iterator it = m_slave_responses.begin();
                         it != m_slave_responses.end(); it++)
                    {
<<<<<<< HEAD
                        discard_if_response_differs(it->first, cmd, it->second);
=======
                        if (discard_if_response_differs(it->first, cmd, it->second, sescmd))
                        {
                            *pReconnect = true;
                        }
>>>>>>> 82af399f
                    }

                    m_slave_responses.clear();
                }
                else
                {
                    /** Record slave command so that the response can be validated
                     * against the master's response when it arrives. */
                    m_slave_responses.push_back(std::make_pair(backend, cmd));
                }
            }
<<<<<<< HEAD
            else
=======
            else if (discard_if_response_differs(backend, rses->sescmd_responses[id], cmd, sescmd))
>>>>>>> 82af399f
            {
                discard_if_response_differs(backend, m_sescmd_responses[id], cmd);
            }

            if (discard)
            {
                gwbuf_free(*ppPacket);
                *ppPacket = NULL;
            }
        }
    }
}<|MERGE_RESOLUTION|>--- conflicted
+++ resolved
@@ -55,18 +55,10 @@
  * @param master_cmd Master's reply
  * @param slave_cmd  Slave's reply
  */
-<<<<<<< HEAD
-static void discard_if_response_differs(SRWBackend backend, uint8_t master_cmd, uint8_t slave_cmd)
+static void discard_if_response_differs(SRWBackend backend, uint8_t master_response,
+                                        uint8_t slave_response, SSessionCommand sescmd)
 {
-    if (master_cmd != slave_cmd)
-=======
-static bool discard_if_response_differs(SRWBackend backend, uint8_t master_response,
-                                        uint8_t slave_response, mxs::SSessionCommand sescmd)
-{
-    bool rval = false;
-
     if (master_response != slave_response)
->>>>>>> 82af399f
     {
         uint8_t cmd = sescmd->get_command();
         std::string query = sescmd->to_string();
@@ -131,14 +123,7 @@
                     for (SlaveResponseList::iterator it = m_slave_responses.begin();
                          it != m_slave_responses.end(); it++)
                     {
-<<<<<<< HEAD
-                        discard_if_response_differs(it->first, cmd, it->second);
-=======
-                        if (discard_if_response_differs(it->first, cmd, it->second, sescmd))
-                        {
-                            *pReconnect = true;
-                        }
->>>>>>> 82af399f
+                        discard_if_response_differs(it->first, cmd, it->second, sescmd);
                     }
 
                     m_slave_responses.clear();
@@ -150,13 +135,9 @@
                     m_slave_responses.push_back(std::make_pair(backend, cmd));
                 }
             }
-<<<<<<< HEAD
             else
-=======
-            else if (discard_if_response_differs(backend, rses->sescmd_responses[id], cmd, sescmd))
->>>>>>> 82af399f
             {
-                discard_if_response_differs(backend, m_sescmd_responses[id], cmd);
+                discard_if_response_differs(backend, m_sescmd_responses[id], cmd, sescmd);
             }
 
             if (discard)
