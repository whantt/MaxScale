--- conflicted
+++ resolved
@@ -646,14 +646,6 @@
             }
         }
     }
-<<<<<<< HEAD
-    else
-    {
-        MXS_ERROR("%s: Error: No router options supplied for binlogrouter",
-                  service->name);
-    }
-=======
->>>>>>> a418804c
 
     inst->orig_masterid = 0;
     inst->mariadb10_gtid_domain = BLR_DEFAULT_GTID_DOMAIN_ID;
