#ifndef _SERVER_H
#define _SERVER_H
/*
 * This file is distributed as part of the SkySQL Gateway.  It is free
 * software: you can redistribute it and/or modify it under the terms of the
 * GNU General Public License as published by the Free Software Foundation,
 * version 2.
 *
 * This program is distributed in the hope that it will be useful, but WITHOUT
 * ANY WARRANTY; without even the implied warranty of MERCHANTABILITY or FITNESS
 * FOR A PARTICULAR PURPOSE.  See the GNU General Public License for more
 * details.
 *
 * You should have received a copy of the GNU General Public License along with
 * this program; if not, write to the Free Software Foundation, Inc., 51
 * Franklin Street, Fifth Floor, Boston, MA 02110-1301 USA.
 *
 * Copyright SkySQL Ab 2013
 */
#include <dcb.h>

/**
 * @file service.h
 *
 * The server level definitions within the gateway
 *
 * @verbatim
 * Revision History
 *
 * Date		Who			Description
 * 14/06/13	Mark Riddoch		Initial implementation
 * 21/06/13	Mark Riddoch		Addition of server status flags
 * 22/07/13	Mark Riddoch		Addition of JOINED status for Galera
 * 18/05/14	Mark Riddoch		Addition of unique_name field
 * 20/05/14	Massimiliano Pinto	Addition of server_string field
 * 20/05/14	Massimiliano Pinto	Addition of node_id field
 * 23/05/14	Massimiliano Pinto	Addition of rlag and node_ts fields
 * 03/06/14	Mark Riddoch		Addition of maintainance mode
<<<<<<< HEAD
 * 26/06/14	Mark Riddoch		Adidtion of server parameters
=======
 * 20/06/14	Massimiliano Pinto	Addition of master_id, depth, slaves fields
>>>>>>> 3e83174c
 *
 * @endverbatim
 */

/**
 * The server parameters used for weighting routing decissions
 *
 */
typedef struct server_params {
	char		*name;		/**< Parameter name */
	char		*value;		/**< Parameter value */
	struct server_params
			*next;		/**< Next Paramter in the linked list */
} SERVER_PARAM;

/**
 * The server statistics structure
 *
 */
typedef struct {
	int		n_connections;	/**< Number of connections */
	int		n_current;	/**< Current connections */
} SERVER_STATS;

/**
 * The SERVER structure defines a backend server. Each server has a name
 * or IP address for the server, a port that the server listens on and
 * the name of a protocol module that is loaded to implement the protocol
 * between the gateway and the server.
 */
typedef struct server {
	char		*unique_name;	/**< Unique name for the server */
	char		*name;		/**< Server name/IP address*/
	unsigned short	port;		/**< Port to listen on */
	char		*protocol;	/**< Protocol module to use */
	unsigned int	status;		/**< Status flag bitmap for the server */
	char		*monuser;	/**< User name to use to monitor the db */
	char		*monpw;		/**< Password to use to monitor the db */
	SERVER_STATS	stats;		/**< The server statistics */
	struct	server	*next;		/**< Next server */
	struct	server	*nextdb;	/**< Next server in list attached to a service */
	char		*server_string;	/**< Server version string, i.e. MySQL server version */
	long		node_id;	/**< Node id, server_id for M/S or local_index for Galera */
	int		rlag;		/**< Replication Lag for Master / Slave replication */
	unsigned long	node_ts;	/**< Last timestamp set from M/S monitor module */
<<<<<<< HEAD
	SERVER_PARAM	*parameters;	/**< Parameters of a server that may be used to weight routing decisions */
=======
	long		master_id;	/**< Master server id of this node */
	int		depth;		/**< Replication level in the tree */
	long		*slaves;	/**< Slaves of this node */
>>>>>>> 3e83174c
} SERVER;

/**
 * Status bits in the server->status member.
 *
 * These are a bitmap of attributes that may be applied to a server
 */
#define	SERVER_RUNNING	0x0001			/**<< The server is up and running */
#define SERVER_MASTER	0x0002			/**<< The server is a master, i.e. can handle writes */
#define SERVER_SLAVE	0x0004			/**<< The server is a slave, i.e. can handle reads */
#define SERVER_JOINED	0x0008			/**<< The server is joined in a Galera cluster */
#define SERVER_MAINT	0x1000			/**<< Server is in maintenance mode */
#define SERVER_SLAVE_OF_EXTERNAL_MASTER  0x0016	/**<< Server is slave of a Master outside the provided replication topology */

/**
 * Is the server running - the macro returns true if the server is marked as running
 * regardless of it's state as a master or slave
 */
#define	SERVER_IS_RUNNING(server)	(((server)->status & (SERVER_RUNNING|SERVER_MAINT)) == SERVER_RUNNING)
/**
 * Is the server marked as down - the macro returns true if the server is beleived
 * to be inoperable.
 */
#define	SERVER_IS_DOWN(server)		(((server)->status & SERVER_RUNNING) == 0)
/**
 * Is the server a master? The server must be both running and marked as master
 * in order for the macro to return true
 */
#define	SERVER_IS_MASTER(server) \
			(((server)->status & (SERVER_RUNNING|SERVER_MASTER|SERVER_SLAVE|SERVER_MAINT)) == (SERVER_RUNNING|SERVER_MASTER))
/**
 * Is the server a slave? The server must be both running and marked as a slave
 * in order for the macro to return true
 */
#define	SERVER_IS_SLAVE(server)	\
			(((server)->status & (SERVER_RUNNING|SERVER_MASTER|SERVER_SLAVE|SERVER_MAINT)) == (SERVER_RUNNING|SERVER_SLAVE))

/**
 * Is the server joined Galera node? The server must be running and joined. 
 */
#define SERVER_IS_JOINED(server) \
	(((server)->status & (SERVER_RUNNING|SERVER_JOINED|SERVER_MAINT)) == (SERVER_RUNNING|SERVER_JOINED))

/**
 * Is the server in maintenance mode. 
 */
#define SERVER_IN_MAINT(server)		((server)->status & SERVER_MAINT)

/** server is not master, slave or joined */
#define SERVER_NOT_IN_CLUSTER(s)        (((s)->status & (SERVER_MASTER|SERVER_SLAVE|SERVER_JOINED)) == 0)

#define SERVER_IS_IN_CLUSTER(s)         (((s)->status & (SERVER_MASTER|SERVER_SLAVE|SERVER_JOINED)) != 0)

#define SERVER_IS_RELAY_SERVER(server) \
        (((server)->status & (SERVER_RUNNING|SERVER_MASTER|SERVER_SLAVE|SERVER_MAINT)) == (SERVER_RUNNING|SERVER_MASTER|SERVER_SLAVE))

extern SERVER	*server_alloc(char *, char *, unsigned short);
extern int	server_free(SERVER *);
extern SERVER	*server_find_by_unique_name(char *);
extern SERVER	*server_find(char *, unsigned short);
extern void	printServer(SERVER *);
extern void	printAllServers();
extern void	dprintAllServers(DCB *);
extern void	dprintServer(DCB *, SERVER *);
extern void	dListServers(DCB *);
extern char	*server_status(SERVER *);
extern void	server_set_status(SERVER *, int);
extern void	server_clear_status(SERVER *, int);
extern void	serverAddMonUser(SERVER *, char *, char *);
extern void	serverAddParameter(SERVER *, char *, char *);
extern char	*serverGetParameter(SERVER *, char *);
extern void	server_update(SERVER *, char *, char *, char *);
extern void     server_set_unique_name(SERVER *, char *);
#endif<|MERGE_RESOLUTION|>--- conflicted
+++ resolved
@@ -36,11 +36,8 @@
  * 20/05/14	Massimiliano Pinto	Addition of node_id field
  * 23/05/14	Massimiliano Pinto	Addition of rlag and node_ts fields
  * 03/06/14	Mark Riddoch		Addition of maintainance mode
-<<<<<<< HEAD
+ * 20/06/14	Massimiliano Pinto	Addition of master_id, depth, slaves fields
  * 26/06/14	Mark Riddoch		Adidtion of server parameters
-=======
- * 20/06/14	Massimiliano Pinto	Addition of master_id, depth, slaves fields
->>>>>>> 3e83174c
  *
  * @endverbatim
  */
@@ -86,13 +83,10 @@
 	long		node_id;	/**< Node id, server_id for M/S or local_index for Galera */
 	int		rlag;		/**< Replication Lag for Master / Slave replication */
 	unsigned long	node_ts;	/**< Last timestamp set from M/S monitor module */
-<<<<<<< HEAD
 	SERVER_PARAM	*parameters;	/**< Parameters of a server that may be used to weight routing decisions */
-=======
 	long		master_id;	/**< Master server id of this node */
 	int		depth;		/**< Replication level in the tree */
 	long		*slaves;	/**< Slaves of this node */
->>>>>>> 3e83174c
 } SERVER;
 
 /**
