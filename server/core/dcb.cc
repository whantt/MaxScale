--- conflicted
+++ resolved
@@ -52,6 +52,8 @@
 #include <maxscale/utils.h>
 #include <maxscale/routingworker.hh>
 
+#include <atomic>
+
 #include "internal/modules.h"
 #include "internal/session.h"
 
@@ -79,6 +81,7 @@
     DCB   dcb_initialized;  /** A DCB with null values, used for initialization. */
     DCB** all_dcbs;         /** #workers sized array of pointers to DCBs where dcbs are listed. */
     bool  check_timeouts;   /** Should session timeouts be checked. */
+    std::atomic<uint64_t> uid_generator {0};
 } this_unit;
 
 static thread_local struct
@@ -172,8 +175,6 @@
     *dcb = this_unit.dcb_initialized;
 }
 
-static uint64_t uid_generator = 0;
-
 /**
  * @brief Allocate a new DCB.
  *
@@ -200,14 +201,10 @@
     dcb_initialize(newdcb);
     newdcb->dcb_role = role;
     newdcb->listener = listener;
-<<<<<<< HEAD
     newdcb->last_read = mxs_clock();
     newdcb->low_water = config_writeq_low_water();
     newdcb->high_water = config_writeq_high_water();
-=======
-    newdcb->last_read = hkheartbeat;
-    newdcb->m_uid = atomic_add_uint64(&uid_generator, 1);
->>>>>>> 04f70879
+    newdcb->m_uid = this_unit.uid_generator.fetch_add(1, std::memory_order_relaxed);
 
     if (role == DCB_ROLE_SERVICE_LISTENER)
     {
@@ -3285,31 +3282,20 @@
     FakeEventTask& operator=(const FakeEventTask&);
 
 public:
-<<<<<<< HEAD
     FakeEventTask(DCB* dcb, GWBUF* buf, uint32_t ev)
         : m_dcb(dcb)
         , m_buffer(buf)
         , m_ev(ev)
-=======
-    FakeEventTask(DCB* dcb, GWBUF* buf, uint32_t ev):
-        m_dcb(dcb),
-        m_buffer(buf),
-        m_ev(ev),
-        m_uid(dcb->m_uid)
->>>>>>> 04f70879
+        , m_uid(dcb->m_uid)
     {
     }
 
     void execute(Worker& worker)
     {
-<<<<<<< HEAD
         mxb_assert(&worker == RoutingWorker::get_current());
 
         RoutingWorker& rworker = static_cast<RoutingWorker&>(worker);
-        if (dcb_is_still_valid(m_dcb, rworker.id()))
-=======
-        if (dcb_is_still_valid(m_dcb, worker.get_current_id()) && m_dcb->m_uid == m_uid)
->>>>>>> 04f70879
+        if (dcb_is_still_valid(m_dcb, rworker.id()) && m_dcb->m_uid == m_uid)
         {
             m_dcb->fakeq = m_buffer;
             dcb_handler(m_dcb, m_ev);
