--- conflicted
+++ resolved
@@ -118,23 +118,10 @@
     session->client_dcb = client_dcb;
     session->router_session = NULL;
     session->stats.connect = time(0);
-<<<<<<< HEAD
     session->service = service;
     memset(&session->head, 0, sizeof(session->head));
     memset(&session->tail, 0, sizeof(session->tail));
-=======
-    session->stmt.buffer = NULL;
-    session->stmt.target = NULL;
-    session->qualifies_for_pooling = false;
-    session->close_reason = SESSION_CLOSE_NONE;
     session->load_active = false;
-
-    MXS_CONFIG *config = config_get_global_options();
-    // If MaxScale is running in Oracle mode, then autocommit needs to
-    // initially be off.
-    bool autocommit = (config->qc_sql_mode == QC_SQL_MODE_ORACLE) ? false : true;
-    session_set_autocommit(session, autocommit);
->>>>>>> 4c5e18b4
 
     /*<
      * Associate the session to the client DCB and set the reference count on
