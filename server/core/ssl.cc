--- conflicted
+++ resolved
@@ -180,11 +180,8 @@
     , version((ssl_method_type_t)params.get_enum(CN_SSL_VERSION, ssl_version_values))
     , verify_depth(params.get_integer(CN_SSL_CERT_VERIFY_DEPTH))
     , verify_peer(params.get_bool(CN_SSL_VERIFY_PEER_CERTIFICATE))
-<<<<<<< HEAD
     , verify_host(params.get_bool(CN_SSL_VERIFY_PEER_HOST))
-=======
     , cipher(params.get_string(CN_SSL_CIPHER))
->>>>>>> c8c919be
 {
 }
 
