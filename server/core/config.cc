--- conflicted
+++ resolved
@@ -82,8 +82,8 @@
     "If the difference in load between the thread with the maximum load and the thread "
     "with the minimum load is larger than the value of this parameter, then work will "
     "be moved from the former to the latter.",
-    20,      // default
-    5, 100); // min, max
+    20,     // default
+    5, 100);// min, max
 
 config::ParamDuration<std::chrono::milliseconds> MXS_CONFIG::s_rebalance_period(
     &MXS_CONFIG::s_specification,
@@ -175,248 +175,15 @@
 static bool is_persisted_config = false;    /**< True if a persisted configuration file is being parsed */
 static CONFIG_CONTEXT config_context;
 
-<<<<<<< HEAD
 namespace
-=======
-// Values for the `ssl` parameter. These are plain boolean types but for legacy
-// reasons the required and disabled keywords need to be allowed.
-static const MXS_ENUM_VALUE ssl_values[] =
-{
-    {"required", 1              },
-    {"true",     1              },
-    {"yes",      1              },
-    {"on",       1              },
-    {"1",        1              },
-    {"disabled", 0              },
-    {"false",    0              },
-    {"no",       0              },
-    {"off",      0              },
-    {"0",        0              },
-    {NULL}
-};
-
-const MXS_MODULE_PARAM config_service_params[] =
-{
-    {
-        CN_TYPE,
-        MXS_MODULE_PARAM_STRING,
-        CN_SERVICE,
-        MXS_MODULE_OPT_REQUIRED
-    },
-    {
-        CN_ROUTER,
-        MXS_MODULE_PARAM_STRING,
-        NULL,
-        MXS_MODULE_OPT_REQUIRED
-    },
-    {
-        CN_ROUTER_OPTIONS,
-        MXS_MODULE_PARAM_STRING
-    },
-    {
-        CN_SERVERS,
-        MXS_MODULE_PARAM_STRING
-    },
-    {
-        CN_USER,    // Not mandatory due to RCAP_TYPE_NO_AUTH
-        MXS_MODULE_PARAM_STRING
-    },
-    {
-        CN_PASSWORD,    // Not mandatory due to RCAP_TYPE_NO_AUTH
-        MXS_MODULE_PARAM_PASSWORD
-    },
-    {
-        CN_ENABLE_ROOT_USER,
-        MXS_MODULE_PARAM_BOOL,
-        "false"
-    },
-    {
-        CN_MAX_RETRY_INTERVAL,
-        MXS_MODULE_PARAM_DURATION,
-        "3600s",
-        MXS_MODULE_OPT_DURATION_S
-    },
-    {
-        CN_MAX_CONNECTIONS,
-        MXS_MODULE_PARAM_COUNT,
-        "0"
-    },
-    {
-        CN_CONNECTION_TIMEOUT,
-        MXS_MODULE_PARAM_DURATION,
-        "0",
-        MXS_MODULE_OPT_DURATION_S
-    },
-    {
-        CN_NET_WRITE_TIMEOUT,
-        MXS_MODULE_PARAM_DURATION,
-        "0",
-        MXS_MODULE_OPT_DURATION_S
-    },
-    {
-        CN_AUTH_ALL_SERVERS,
-        MXS_MODULE_PARAM_BOOL,
-        "false"
-    },
-    {
-        CN_STRIP_DB_ESC,
-        MXS_MODULE_PARAM_BOOL,
-        "true"
-    },
-    {
-        CN_LOCALHOST_MATCH_WILDCARD_HOST,
-        MXS_MODULE_PARAM_BOOL,
-        "true"
-    },
-    {
-        CN_VERSION_STRING,
-        MXS_MODULE_PARAM_STRING
-    },
-    {
-        CN_FILTERS,
-        MXS_MODULE_PARAM_STRING
-    },
-    {
-        CN_WEIGHTBY,
-        MXS_MODULE_PARAM_STRING
-    },
-    {
-        CN_LOG_AUTH_WARNINGS,
-        MXS_MODULE_PARAM_BOOL,
-        "true"
-    },
-    {
-        CN_RETRY_ON_FAILURE,
-        MXS_MODULE_PARAM_BOOL,
-        "true"
-    },
-    {
-        CN_SESSION_TRACK_TRX_STATE,
-        MXS_MODULE_PARAM_BOOL,
-        "false"
-    },
-    {
-        CN_RETAIN_LAST_STATEMENTS,
-        MXS_MODULE_PARAM_INT,
-        "-1"
-    },
-    {
-        CN_SESSION_TRACE,
-        MXS_MODULE_PARAM_BOOL,
-        "false"
-    },
-    {
-        CN_CLUSTER,
-        MXS_MODULE_PARAM_STRING
-    },
-    {NULL}
-};
-
-const MXS_MODULE_PARAM config_listener_params[] =
->>>>>>> 2ca2f61a
-{
-
-<<<<<<< HEAD
+{
+
 const char CN_ADMIN_PAM_READWRITE_SERVICE[] = "admin_pam_readwrite_service";
 const char CN_ADMIN_PAM_READONLY_SERVICE[] = "admin_pam_readonly_service";
 const char CN_LOCAL_ADDRESS[] = "local_address";
 const char CN_USERS_REFRESH_TIME[] = "users_refresh_time";
 const char CN_USERS_REFRESH_INTERVAL[] = "users_refresh_interval";
 }
-=======
-const MXS_MODULE_PARAM config_monitor_params[] =
-{
-    {
-        CN_TYPE,
-        MXS_MODULE_PARAM_STRING,
-        CN_MONITOR,
-        MXS_MODULE_OPT_REQUIRED
-    },
-    {
-        CN_MODULE,
-        MXS_MODULE_PARAM_STRING,
-        NULL,
-        MXS_MODULE_OPT_REQUIRED
-    },
-    {
-        CN_USER,
-        MXS_MODULE_PARAM_STRING,
-        NULL,
-        MXS_MODULE_OPT_REQUIRED
-    },
-    {
-        CN_PASSWORD,
-        MXS_MODULE_PARAM_PASSWORD,
-        NULL,
-        MXS_MODULE_OPT_REQUIRED
-    },
-    {
-        CN_SERVERS,
-        MXS_MODULE_PARAM_SERVERLIST
-    },
-    {
-        CN_MONITOR_INTERVAL,
-        MXS_MODULE_PARAM_DURATION,
-        "2000ms"
-    },
-    {
-        CN_BACKEND_CONNECT_TIMEOUT,
-        MXS_MODULE_PARAM_DURATION,
-        "3s",
-        MXS_MODULE_OPT_DURATION_S
-    },
-    {
-        CN_BACKEND_READ_TIMEOUT,
-        MXS_MODULE_PARAM_DURATION,
-        "1s",
-        MXS_MODULE_OPT_DURATION_S
-    },
-    {
-        CN_BACKEND_WRITE_TIMEOUT,
-        MXS_MODULE_PARAM_DURATION,
-        "2s",
-        MXS_MODULE_OPT_DURATION_S
-    },
-    {
-        CN_BACKEND_CONNECT_ATTEMPTS,
-        MXS_MODULE_PARAM_COUNT,
-        "1"
-    },
-    {
-        CN_JOURNAL_MAX_AGE,
-        MXS_MODULE_PARAM_DURATION,
-        "28800s",
-        MXS_MODULE_OPT_DURATION_S
-    },
-    {
-        CN_DISK_SPACE_THRESHOLD,
-        MXS_MODULE_PARAM_STRING
-    },
-    {
-        CN_DISK_SPACE_CHECK_INTERVAL,
-        MXS_MODULE_PARAM_DURATION,
-        "0ms"
-    },
-    {
-        CN_SCRIPT,      // Cannot be a path type as the script may have parameters
-        MXS_MODULE_PARAM_STRING
-    },
-    {
-        CN_SCRIPT_TIMEOUT,
-        MXS_MODULE_PARAM_DURATION,
-        "90s",
-        MXS_MODULE_OPT_DURATION_S
-    },
-    {
-        CN_EVENTS,
-        MXS_MODULE_PARAM_ENUM,
-        mxs_monitor_event_default_enum.name,
-        MXS_MODULE_OPT_NONE,
-        mxs_monitor_event_enum_values
-    },
-    {NULL}
-};
->>>>>>> 2ca2f61a
 
 const MXS_MODULE_PARAM config_filter_params[] =
 {
@@ -434,125 +201,6 @@
     {NULL}
 };
 
-<<<<<<< HEAD
-=======
-const MXS_MODULE_PARAM config_server_params[] =
-{
-    {
-        CN_TYPE,
-        MXS_MODULE_PARAM_STRING,
-        CN_SERVER,
-        MXS_MODULE_OPT_REQUIRED
-    },
-    {
-        CN_ADDRESS,
-        MXS_MODULE_PARAM_STRING
-    },
-    {
-        CN_SOCKET,
-        MXS_MODULE_PARAM_STRING
-    },
-    {
-        CN_PROTOCOL,
-        MXS_MODULE_PARAM_STRING,
-        NULL,
-        MXS_MODULE_OPT_REQUIRED
-    },
-    {
-        CN_PORT,
-        MXS_MODULE_PARAM_COUNT,
-        "3306"
-    },
-    {
-        CN_EXTRA_PORT,
-        MXS_MODULE_PARAM_COUNT,
-        "0"
-    },
-    {
-        CN_AUTHENTICATOR,
-        MXS_MODULE_PARAM_STRING
-    },
-    {
-        CN_MONITORUSER,
-        MXS_MODULE_PARAM_STRING
-    },
-    {
-        CN_MONITORPW,
-        MXS_MODULE_PARAM_PASSWORD
-    },
-    {
-        CN_PERSISTPOOLMAX,
-        MXS_MODULE_PARAM_COUNT,
-        "0"
-    },
-    {
-        CN_PERSISTMAXTIME,
-        MXS_MODULE_PARAM_DURATION,
-        "0",
-        MXS_MODULE_OPT_DURATION_S
-    },
-    {
-        CN_PROXY_PROTOCOL,
-        MXS_MODULE_PARAM_BOOL,
-        "false"
-    },
-    {
-        CN_SSL,
-        MXS_MODULE_PARAM_ENUM,
-        "false",
-        MXS_MODULE_OPT_ENUM_UNIQUE,
-        ssl_values
-    },
-    {
-        CN_SSL_CERT,
-        MXS_MODULE_PARAM_PATH,
-        NULL,
-        MXS_MODULE_OPT_PATH_R_OK
-    },
-    {
-        CN_SSL_KEY,
-        MXS_MODULE_PARAM_PATH,
-        NULL,
-        MXS_MODULE_OPT_PATH_R_OK
-    },
-    {
-        CN_SSL_CA_CERT,
-        MXS_MODULE_PARAM_PATH,
-        NULL,
-        MXS_MODULE_OPT_PATH_R_OK
-    },
-    {
-        CN_SSL_VERSION,
-        MXS_MODULE_PARAM_ENUM,
-        "MAX",
-        MXS_MODULE_OPT_ENUM_UNIQUE,
-        ssl_version_values
-    },
-    {
-        CN_SSL_CERT_VERIFY_DEPTH,
-        MXS_MODULE_PARAM_COUNT,
-        "9"
-    },
-    {
-        CN_SSL_VERIFY_PEER_CERTIFICATE,
-        MXS_MODULE_PARAM_BOOL,
-        "true"
-    },
-    {
-        CN_DISK_SPACE_THRESHOLD,
-        MXS_MODULE_PARAM_STRING
-    },
-    {
-        CN_RANK,
-        MXS_MODULE_PARAM_ENUM,
-        DEFAULT_RANK,
-        MXS_MODULE_OPT_ENUM_UNIQUE,
-        rank_values
-    },
-    {NULL}
-};
-
->>>>>>> 2ca2f61a
 /*
  * This is currently only used in handle_global_item() to verify that
  * all global configuration item names are valid.
