#pragma once

#include <stdio.h>
#include <string.h>
#include <signal.h>
#include <sys/wait.h>
#include <sys/types.h>
#include <sys/socket.h>
#include <netinet/in.h>
#include <arpa/inet.h>
#include <netdb.h>
#include <ctype.h>
#include <stdlib.h>
#include <termios.h>
#include <unistd.h>
#include <dirent.h>
#include <locale.h>
#include <errno.h>
#include <getopt.h>

// #include <version.h>


/**
 * @brief Connect to the MaxScale server
 *
 * @param hostname  The hostname to connect to
 * @param port      The port to use for the connection
 * @return      The connected socket or -1 on error
 */
int connectMaxScale(char* hostname, char* port);

/**
 * @brief Set IP address in socket structure in_addr
 *
 * @param a Pointer to a struct in_addr into which the address is written
 * @param p The hostname to lookup
 * @return  1 on success, 0 on failure
 */
int setipaddress(struct in_addr* a, char* p);


/**
 * @brief Perform authentication using the maxscaled protocol conventions
 *
 * @param so        The socket connected to MaxScale
 * @param user      The username to authenticate
 * @param password  The password to authenticate with
 * @return      Non-zero of succesful authentication
 */
int authMaxScale(int so, char* user, char* password);

/**
 * @brief Send a comamnd using the MaxScaled protocol, display the return data on standard output.
 *
 * Input terminates with a lien containing just the text OK
 *
 * @param so    The socket connect to MaxScale
 * @param cmd   The command to send
 * @return  0 if the connection was closed
 */
int sendCommand(int so, char* cmd, char* buf);


/**
 * @brief Send a comamnd using the MaxScaled protocol, search for certain numeric parameter in MaxScaled
 * output.
 *
 * Input terminates with a lien containing just the text OK
 *
 * @param user      The username to authenticate
 * @param password  The password to authenticate with
 * @param cmd       The command to send
 * @param param     Parameter to find
 * @param result    Value of found parameter
 * @return  0 if parameter is found
 */
int get_maxadmin_param_tcp(char* hostname,
                           char* user,
                           char* password,
                           char* command,
                           char* param,
                           char* result);

/**
 * @brief Send a comamnd using the MaxScaled protocol
 *
 * Input terminates with a line containing just the text OK
 *
 * @param user      The username to authenticate
 * @param password  The password to authenticate with
 * @param cmd       The command to send
 * @return  0 if parameter is found
 */
int execute_maxadmin_command_tcp(char* hostname, char* user, char* password, char* cmd);

/**
 * @brief Send a comamnd using the MaxScaled protocol, print results of stdout
 *
 * Input terminates with a line containing just the text OK
 *
 * @param user      The username to authenticate
 * @param password  The password to authenticate with
 * @param cmd       The command to send
 * @return  0 if parameter is found
 */
<<<<<<< HEAD
int execute_maxadmin_command_print_pcp(char* hostname, char* user, char* password, char* cmd);
=======
int execute_maxadmin_command_print_pcp(char * hostname, char *user, char *password, char * cmd);
>>>>>>> b9aec60d
<|MERGE_RESOLUTION|>--- conflicted
+++ resolved
@@ -17,8 +17,6 @@
 #include <locale.h>
 #include <errno.h>
 #include <getopt.h>
-
-// #include <version.h>
 
 
 /**
@@ -104,8 +102,4 @@
  * @param cmd       The command to send
  * @return  0 if parameter is found
  */
-<<<<<<< HEAD
-int execute_maxadmin_command_print_pcp(char* hostname, char* user, char* password, char* cmd);
-=======
-int execute_maxadmin_command_print_pcp(char * hostname, char *user, char *password, char * cmd);
->>>>>>> b9aec60d
+int execute_maxadmin_command_print_pcp(char* hostname, char* user, char* password, char* cmd);