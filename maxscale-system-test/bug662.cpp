--- conflicted
+++ resolved
@@ -9,12 +9,7 @@
  * - Sleep and check if Maxscale is alive
  */
 
-<<<<<<< HEAD
-#include <maxtest/testconnections.h>
-=======
 #include <maxtest/testconnections.hh>
-#include <maxtest/maxadmin_operations.hh>
->>>>>>> 95723308
 
 int main(int argc, char* argv[])
 {
