--- conflicted
+++ resolved
@@ -3,18 +3,12 @@
 #include <maxbase/string.hh>
 #include "envv.hh"
 
-<<<<<<< HEAD
-Maxscales::Maxscales(const char* pref,
-                     const char* test_cwd,
-=======
 #define DEFAULT_MAXSCALE_CNF "/etc/maxscale.cnf"
 #define DEFAULT_MAXSCALE_LOG_DIR "/var/log/maxscale/"
 #define DEFAULT_MAXSCALE_BINLOG_DIR "/var/lib/maxscale/Binlog_Service/"
-#define DEFAULT_MAXADMIN_PASSWORD "mariadb"
-
-Maxscales::Maxscales(const char *pref,
-                     const char *test_cwd,
->>>>>>> 91158877
+
+Maxscales::Maxscales(const char* pref,
+                     const char* test_cwd,
                      bool verbose,
                      const std::string& network_config)
     : Nodes(pref, network_config, verbose)
