--- conflicted
+++ resolved
@@ -2,22 +2,17 @@
 #include <string>
 #include "envv.hh"
 
-<<<<<<< HEAD
+#define DEFAULT_MAXSCALE_CNF "/etc/maxscale.cnf"
+#define DEFAULT_MAXSCALE_LOG_DIR "/var/log/maxscale/"
+#define DEFAULT_MAXSCALE_BINLOG_DIR "/var/lib/maxscale/Binlog_Service/"
+#define DEFAULT_MAXADMIN_PASSWORD "mariadb"
+
 Maxscales::Maxscales(const char *pref,
                      const char *test_cwd,
                      bool verbose,
                      const std::string& network_config)
     : Nodes(pref, network_config, verbose)
     , valgring_log_num(0)
-=======
-#define DEFAULT_MAXSCALE_CNF "/etc/maxscale.cnf"
-#define DEFAULT_MAXSCALE_LOG_DIR "/var/log/maxscale/"
-#define DEFAULT_MAXSCALE_BINLOG_DIR "/var/lib/maxscale/Binlog_Service/"
-#define DEFAULT_MAXADMIN_PASSWORD "mariadb"
-
-Maxscales::Maxscales(const char *pref, const char *test_cwd, bool verbose,
-                     std::string network_config)
->>>>>>> c3ddcb90
 {
     strcpy(this->test_dir, test_cwd);
 }
