/**
 * MXS-1585: https://jira.mariadb.org/browse/MXS-1585
 *
 * Check that MaxScale doesn't crash when the master is set into maintenance
 * mode when master_failure_mode is fail_on_write.
 */

#include "testconnections.h"
#include <vector>

static bool running = true;

void* query_thr(void* data)
{
    TestConnections* test = (TestConnections*)data;

    while (running)
    {
        MYSQL* mysql = test->maxscales->open_rwsplit_connection();

        while (running)
        {
            if (mysql_query(mysql, "SET sql_log_bin = 0") ||
                mysql_query(mysql, "INSERT INTO test.mxs1585 VALUES (1)") ||
                mysql_query(mysql, "DELETE FROM test.mxs1585"))
            {
                break;
            }
        }

        mysql_close(mysql);
    }

    return NULL;
}

int main(int argc, char** argv)
{
    TestConnections test(argc, argv);

    test.maxscales->connect_maxscale();
    test.try_query(test.maxscales->conn_rwsplit[0], "DROP TABLE IF EXISTS test.mxs1585");
    test.try_query(test.maxscales->conn_rwsplit[0], "CREATE TABLE test.mxs1585(id INT) ENGINE=MEMORY");
    test.maxscales->close_maxscale_connections();

    std::vector<pthread_t> threads;
    threads.resize(100);

    for (auto& a: threads)
    {
        pthread_create(&a, NULL, query_thr, &test);
    }

    for (int i = 0; i < 5; i++)
    {
        for (int x = 1; x <= 4; x++)
        {
            test.maxscales->ssh_node_f(0, true, "maxadmin set server server%d maintenance", x);
            sleep(1);
<<<<<<< HEAD
            test.maxscales->ssh_node_f(0, true, "maxadmin clear server server%d maintenance", x);
            sleep(2);

            test.maxscales->ssh_node_f(0, true,
                                       "maxadmin remove server server%d "
                                       "\"RW Split Router\" \"Galera Monitor\"", x);
            sleep(1);
            test.maxscales->ssh_node_f(0, true,
                                       "maxadmin add server server%d "
                                       "\"RW Split Router\" \"Galera Monitor\"", x);
            sleep(2);

            test.galera->block_node(x - 1);
            sleep(5);
            test.galera->unblock_node(x - 1);
            sleep(5);
=======
            test.ssh_maxscale(true, "maxadmin clear server server%d maintenance", x);
            sleep(1);
>>>>>>> aed66e28
        }
    }

    running = false;

    for (auto& a: threads)
    {
        pthread_join(a, NULL);
    }

    test.maxscales->connect_maxscale(0);
    test.try_query(test.maxscales->conn_rwsplit[0], "DROP TABLE test.mxs1585");
    test.check_maxscale_alive();

    return test.global_result;
}<|MERGE_RESOLUTION|>--- conflicted
+++ resolved
@@ -57,27 +57,8 @@
         {
             test.maxscales->ssh_node_f(0, true, "maxadmin set server server%d maintenance", x);
             sleep(1);
-<<<<<<< HEAD
             test.maxscales->ssh_node_f(0, true, "maxadmin clear server server%d maintenance", x);
             sleep(2);
-
-            test.maxscales->ssh_node_f(0, true,
-                                       "maxadmin remove server server%d "
-                                       "\"RW Split Router\" \"Galera Monitor\"", x);
-            sleep(1);
-            test.maxscales->ssh_node_f(0, true,
-                                       "maxadmin add server server%d "
-                                       "\"RW Split Router\" \"Galera Monitor\"", x);
-            sleep(2);
-
-            test.galera->block_node(x - 1);
-            sleep(5);
-            test.galera->unblock_node(x - 1);
-            sleep(5);
-=======
-            test.ssh_maxscale(true, "maxadmin clear server server%d maintenance", x);
-            sleep(1);
->>>>>>> aed66e28
         }
     }
 
