select sleep(2);
select * from tst where lname='Doe';
select 1,2,3,4,5,6 from tst;
select * from tst where fname like '%a%';
select * from tst where lname like '%e%' order by fname;
insert into tst values ("John","Doe"),("Plato",null),("Nietzsche","");
<<<<<<< HEAD
select  md5("200000foo") =10, sleep(2), rand(100);
select * from my1 where md5("110") =10;
select  md5("100foo") =10;
select * from my1 where md5("100") =10;
=======
drop table if exists tst;
create table tst(fname varchar(30), lname varchar(30));
update tst set lname="Human" where fname like '%a%' or lname like '%a%';
delete from tst where lname like '%man%' and fname like '%ard%';
select 100 from tst where fname='10' or lname like '%100%';
select 1,20,300,4000 from tst where name='1000' or name='200' or name='30' or name='4';
select count(1),count(10),count(100),count(2),count (20),count(200) from tst;
>>>>>>> 4ab7112d
<|MERGE_RESOLUTION|>--- conflicted
+++ resolved
@@ -4,17 +4,10 @@
 select * from tst where fname like '%a%';
 select * from tst where lname like '%e%' order by fname;
 insert into tst values ("John","Doe"),("Plato",null),("Nietzsche","");
-<<<<<<< HEAD
-select  md5("200000foo") =10, sleep(2), rand(100);
-select * from my1 where md5("110") =10;
-select  md5("100foo") =10;
-select * from my1 where md5("100") =10;
-=======
 drop table if exists tst;
 create table tst(fname varchar(30), lname varchar(30));
 update tst set lname="Human" where fname like '%a%' or lname like '%a%';
 delete from tst where lname like '%man%' and fname like '%ard%';
 select 100 from tst where fname='10' or lname like '%100%';
 select 1,20,300,4000 from tst where name='1000' or name='200' or name='30' or name='4';
-select count(1),count(10),count(100),count(2),count (20),count(200) from tst;
->>>>>>> 4ab7112d
+select count(1),count(10),count(100),count(2),count (20),count(200) from tst;