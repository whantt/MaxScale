<<<<<<< HEAD
require("../test_utils.js")();

var ctrl = require("../lib/core.js");
var opts = { extra_args: ["--quiet"] };

describe("Create/Destroy Commands", function () {
  before(startMaxScale);

  it("create monitor", function () {
    return verifyCommand(
      "create monitor my-monitor mysqlmon user=maxuser password=maxpwd",
      "monitors/my-monitor"
    ).should.be.fulfilled;
  });

  it("destroy monitor", function () {
    return doCommand("destroy monitor my-monitor").should.be.fulfilled.then(() =>
      doCommand("show monitor my-monitor")
    ).should.be.rejected;
  });

  it("monitor without parameters fails due to missing user parameter", function () {
    return doCommand("create monitor my-monitor mysqlmon").should.be.rejected;
  });

  it("destroy monitor created without parameters", function () {
    return doCommand("destroy monitor my-monitor").should.be.fulfilled.then(() =>
      doCommand("show monitor my-monitor")
    ).should.be.rejected;
  });

  it("will not destroy the same monitor again", function () {
    return doCommand("destroy monitor my-monitor").should.be.rejected;
  });

  it("will not destroy nonexistent monitor", function () {
    return doCommand("destroy monitor monitor123").should.be.rejected;
  });

  it("will not create monitor with bad parameters", function () {
    return doCommand("create monitor my-monitor some-module").should.be.rejected;
  });

  it("will not create monitor with bad options", function () {
    return doCommand("create monitor my-monitor mysqlmon --this-is-not-an-option").should.be.rejected;
  });

  it("will not create monitor with malformed parameters", function () {
    return doCommand("create monitor my-monitor mariadbmon not-a-param").should.be.rejected;
  });

  it("create monitor with options", function () {
    return doCommand("unlink monitor MariaDB-Monitor server4")
      .then(() =>
        verifyCommand(
          "create monitor my-monitor mysqlmon --servers server4 --monitor-user maxuser --monitor-password maxpwd",
          "monitors/my-monitor"
        )
      )
      .then(function (res) {
        res.data.relationships.servers.data.length.should.equal(1);
        res.data.relationships.servers.data[0].id.should.equal("server4");
        res.data.attributes.parameters.user.should.equal("maxuser");
        res.data.attributes.parameters.password.should.equal("*****");
      });
  });

  it("will not create already existing monitor", function () {
    return doCommand("create monitor my-monitor mysqlmon").should.be.rejected;
  });

  it("create server", function () {
    return verifyCommand("create server server5 127.0.0.1 3003", "servers/server5").should.be.fulfilled;
  });

  it("destroy server", function () {
    return doCommand("destroy server server5").should.be.fulfilled;
  });

  it("will not create server with bad parameters", function () {
    return doCommand("create server server5 bad parameter").should.be.rejected;
  });

  it("will not create server with bad options", function () {
    return doCommand("create server server5 bad parameter --this-is-not-an-option").should.be.rejected;
  });

  it("create server with options", function () {
    return verifyCommand(
      "create server server5 127.0.0.1 3003 --authenticator GSSAPIBackendAuth",
      "servers/server5"
    ).should.be.fulfilled;
  });

  it("create server for service and monitor", function () {
    return verifyCommand(
      "create server server6 127.0.0.1 3005 --services RW-Split-Router --monitors MariaDB-Monitor",
      "servers/server6"
    ).then(function (res) {
      res.data.relationships.services.data[0].id.should.equal("RW-Split-Router");
      res.data.relationships.services.data.length.should.equal(1);
      res.data.relationships.monitors.data[0].id.should.equal("MariaDB-Monitor");
      res.data.relationships.monitors.data.length.should.equal(1);
    });
  });

  it("will not create already existing server", function () {
    return doCommand("create server server1 127.0.0.1 3000").should.be.rejected;
  });

  it("will not destroy nonexistent server", function () {
    return doCommand("destroy server server123").should.be.rejected;
  });

  it("create and destroy server with socket", function () {
    return verifyCommand("create server server7 /tmp/server.sock", "servers/server7").then(() =>
      doCommand("destroy server server7")
    ).should.be.fulfilled;
  });

  it("create listener", function () {
    return verifyCommand(
      "create listener RW-Split-Router my-listener 4567",
      "services/RW-Split-Router/listeners/my-listener"
    ).should.be.fulfilled;
  });

  it("will not create already existing listener", function () {
    return doCommand("create listener RW-Split-Router my-listener 7890").should.be.rejected;
  });

  it("will not create listener with already used port", function () {
    return doCommand("create listener RW-Split-Router my-listener2 4567").should.be.rejected;
  });

  it("will not create listener with negative port", function () {
    return doCommand("create listener RW-Split-Router my-listener3 -123").should.be.rejected;
  });

  it("will not create listener with port that is not a number", function () {
    return doCommand("create listener RW-Split-Router my-listener3 any-port-is-ok").should.be.rejected;
  });

  it("destroy listener", function () {
    return doCommand("destroy listener RW-Split-Router my-listener").should.be.fulfilled;
  });

  it("will not destroy static listener", function () {
    return doCommand("destroy listener RW-Split-Router RW-Split-Listener").should.be.fulfilled;
  });

  it("create user", function () {
    return verifyCommand("create user testuser test", "users/inet/testuser");
  });

  it("destroy user", function () {
    return doCommand("destroy user testuser");
  });

  it("create admin user", function () {
    return verifyCommand("create user testadmin test --type=admin", "users/inet/testadmin").then((res) => {
      res.data.attributes.account.should.equal("admin");
    });
  });

  it("destroy admin user", function () {
    return doCommand("destroy user testadmin");
  });

  it("create basic user", function () {
    return verifyCommand("create user testbasic test --type=basic", "users/inet/testbasic").then((res) => {
      res.data.attributes.account.should.equal("basic");
    });
  });

  it("destroy basic user", function () {
    return doCommand("destroy user testbasic");
  });

  it("create user with bad type", function () {
    return doCommand("create user testadmin test --type=superuser").should.be.rejected;
  });

  it("create service with bad parameter", function () {
    return doCommand("create service test-service readwritesplit user-not-required").should.be.rejected;
  });

  it("create service", function () {
    return verifyCommand(
      "create service test-service readwritesplit user=maxuser password=maxpwd",
      "services/test-service"
    ).should.be.fulfilled;
  });

  it("destroy service", function () {
    return doCommand("destroy service test-service").should.be.fulfilled;
  });

  it("create service with server relationship", function () {
    return doCommand("create server test-server 127.0.0.1 3306").then(() =>
      verifyCommand(
        "create service test-service readwritesplit user=maxuser password=maxpwd --servers test-server",
        "services/test-service"
      )
    ).should.be.fulfilled;
  });

  it("destroy service with server relationships", function () {
    return doCommand("destroy service test-service")
      .should.be.rejected.then(() => doCommand("unlink service test-service test-server"))
      .then(() => doCommand("destroy service test-service")).should.be.fulfilled;
  });

  it("create service with filter relationship", function () {
    return doCommand("create filter test-filter-1 qlafilter filebase=/tmp/qla")
      .then(() =>
        verifyCommand(
          "create service test-service-2 readwritesplit user=maxuser password=maxpwd --filters test-filter-1",
          "services/test-service-2"
        )
      )
      .then((res) => {
        res.data.relationships.filters.data.length.should.equal(1);
      });
  });

  it("destroy service with filter relationships", function () {
    return doCommand("destroy service test-service-2")
      .should.be.rejected.then(() => doCommand("alter service-filters test-service-2"))
      .then(() => doCommand("destroy service test-service-2")).should.be.fulfilled;
  });

  it("create filter with bad parameters", function () {
    return doCommand("create filter test-filter qlafilter filebase-not-required").should.be.rejected;
  });

  it("create filter", function () {
    return verifyCommand("create filter test-filter qlafilter filebase=/tmp/qla.log", "filters/test-filter")
      .should.be.fulfilled;
  });

  it("destroy filter", function () {
    return doCommand("destroy filter test-filter").should.be.fulfilled;
  });

  it("create filter with no parameters", function () {
    return verifyCommand("create filter test-filter hintfilter", "filters/test-filter").should.be.fulfilled;
  });

  it("destroy filter with no parameters", function () {
    return doCommand("destroy filter test-filter").should.be.fulfilled;
  });

  it("create filter with bad parameters", function () {
    return doCommand("create filter test-filter qlafilter count 10").should.be.rejected;
  });

  after(stopMaxScale);
=======
require('../test_utils.js')()

var ctrl = require('../lib/core.js')
var opts = { extra_args: [ '--quiet'] }

describe("Create/Destroy Commands", function() {
    before(startMaxScale)

    it('create monitor', function() {
        return verifyCommand('create monitor my-monitor mysqlmon user=maxuser password=maxpwd', 'monitors/my-monitor')
            .should.be.fulfilled
    })

    it('destroy monitor', function() {
        return doCommand('destroy monitor my-monitor')
            .should.be.fulfilled
            .then(() => doCommand('show monitor my-monitor'))
            .should.be.rejected
    })

    it('monitor without parameters fails due to missing user parameter', function() {
        return doCommand('create monitor my-monitor mysqlmon')
            .should.be.rejected
    })

    it('destroy monitor created without parameters', function() {
        return doCommand('destroy monitor my-monitor')
            .should.be.fulfilled
            .then(() => doCommand('show monitor my-monitor'))
            .should.be.rejected
    })

    it('will not destroy the same monitor again', function() {
        return doCommand('destroy monitor my-monitor')
            .should.be.rejected
    })

    it('will not destroy nonexistent monitor', function() {
        return doCommand('destroy monitor monitor123')
            .should.be.rejected
    })

    it('will not create monitor with bad parameters', function() {
        return doCommand('create monitor my-monitor some-module')
            .should.be.rejected
    })

    it('will not create monitor with bad options', function() {
        return doCommand('create monitor my-monitor mysqlmon --this-is-not-an-option')
            .should.be.rejected
    })

    it('will not create monitor with malformed parameters', function() {
        return doCommand('create monitor my-monitor mariadbmon not-a-param')
            .should.be.rejected
    })

    it('create monitor with options', function() {
        return doCommand('unlink monitor MariaDB-Monitor server4')
            .then(() => verifyCommand('create monitor my-monitor mysqlmon --servers server4 --monitor-user maxuser --monitor-password maxpwd',
                                    'monitors/my-monitor'))
            .then(function(res) {
                res.data.relationships.servers.data.length.should.equal(1)
                res.data.relationships.servers.data[0].id.should.equal("server4")
                res.data.attributes.parameters.user.should.equal("maxuser")
                res.data.attributes.parameters.password.should.equal("*****")
            })
    })

    it('will not create already existing monitor', function() {
        return doCommand('create monitor my-monitor mysqlmon')
            .should.be.rejected
    })

    it('create server', function() {
        return verifyCommand('create server server5 127.0.0.1 3003', 'servers/server5')
            .should.be.fulfilled
    })

    it('destroy server', function() {
        return doCommand('destroy server server5')
            .should.be.fulfilled
    })

    it('will not create server with bad parameters', function() {
        return doCommand('create server server5 bad parameter')
            .should.be.rejected
    })

    it('will not create server with bad options', function() {
        return doCommand('create server server5 bad parameter --this-is-not-an-option')
            .should.be.rejected
    })

    it('create server with options', function() {
        return verifyCommand('create server server5 127.0.0.1 3003 --authenticator GSSAPIBackendAuth',
                             'servers/server5')
            .then(function(res) {
                res.data.attributes.parameters.authenticator.should.equal("GSSAPIBackendAuth")
            })
    })

    it('create server for service and monitor', function() {
        return verifyCommand('create server server6 127.0.0.1 3005 --services RW-Split-Router --monitors MariaDB-Monitor',
                             'servers/server6')
            .then(function(res) {
                res.data.relationships.services.data[0].id.should.equal("RW-Split-Router")
                res.data.relationships.services.data.length.should.equal(1)
                res.data.relationships.monitors.data[0].id.should.equal("MariaDB-Monitor")
                res.data.relationships.monitors.data.length.should.equal(1)
            })
    })

    it('will not create already existing server', function() {
        return doCommand('create server server1 127.0.0.1 3000')
            .should.be.rejected
    })

    it('will not destroy nonexistent server', function() {
        return doCommand('destroy server server123')
            .should.be.rejected
    })

    it('create and destroy server with socket', function() {
        return verifyCommand('create server server7 /tmp/server.sock', 'servers/server7')
            .then(() => doCommand('destroy server server7'))
            .should.be.fulfilled
    })

    it('create listener', function() {
        return verifyCommand('create listener RW-Split-Router my-listener 4567',
                            'services/RW-Split-Router/listeners/my-listener')
            .should.be.fulfilled
    })

    it('will not create already existing listener', function() {
        return doCommand('create listener RW-Split-Router my-listener 7890')
            .should.be.rejected
    })

    it('will not create listener with already used port', function() {
        return doCommand('create listener RW-Split-Router my-listener2 4567')
            .should.be.rejected
    })

    it('will not create listener with negative port', function() {
        return doCommand('create listener RW-Split-Router my-listener3 -123')
            .should.be.rejected
    })

    it('will not create listener with port that is not a number', function() {
        return doCommand('create listener RW-Split-Router my-listener3 any-port-is-ok')
            .should.be.rejected
    })

    it('destroy listener', function() {
        return doCommand('destroy listener RW-Split-Router my-listener')
            .should.be.fulfilled
    })

    it('will not destroy static listener', function() {
        return doCommand('destroy listener RW-Split-Router RW-Split-Listener')
            .should.be.fulfilled
    })

    it('create user', function() {
        return verifyCommand('create user testuser test', 'users/inet/testuser')
    })

    it('destroy user', function() {
        return doCommand('destroy user testuser')
    })

    it('create admin user', function() {
        return verifyCommand('create user testadmin test --type=admin', 'users/inet/testadmin')
            .then((res) => {
                res.data.attributes.account.should.equal('admin')
            })
    })

    it('destroy admin user', function() {
        return doCommand('destroy user testadmin')
    })

    it('create basic user', function() {
        return verifyCommand('create user testbasic test --type=basic', 'users/inet/testbasic')
            .then((res) => {
                res.data.attributes.account.should.equal('basic')
            })
    })

    it('destroy basic user', function() {
        return doCommand('destroy user testbasic')
    })

    it('create user with bad type', function() {
        return doCommand('create user testadmin test --type=superuser')
            .should.be.rejected
    })

    it('create service with bad parameter', function() {
        return doCommand('create service test-service readwritesplit user-not-required')
            .should.be.rejected
    })

    it('create service', function() {
        return verifyCommand('create service test-service readwritesplit user=maxuser password=maxpwd',
                            'services/test-service')
            .should.be.fulfilled
    })

    it('destroy service', function() {
        return doCommand('destroy service test-service')
            .should.be.fulfilled
    })

    it('create service with server relationship', function() {
        return doCommand('create server test-server 127.0.0.1 3306')
            .then(() => verifyCommand('create service test-service readwritesplit user=maxuser password=maxpwd --servers test-server',
                                      'services/test-service'))
            .should.be.fulfilled
    })

    it('destroy service with server relationships', function() {
        return doCommand('destroy service test-service')
            .should.be.rejected
            .then(() => doCommand('unlink service test-service test-server'))
            .then(() => doCommand('destroy service test-service'))
            .should.be.fulfilled
    })

    it('create service with filter relationship', function() {
        return doCommand('create filter test-filter-1 qlafilter filebase=/tmp/qla')
            .then(() => verifyCommand('create service test-service-2 readwritesplit user=maxuser password=maxpwd --filters test-filter-1',
                                      'services/test-service-2'))
            .then((res) => {
                res.data.relationships.filters.data.length.should.equal(1)
            })
    })

    it('destroy service with filter relationships', function() {
        return doCommand('destroy service test-service-2')
            .should.be.rejected
            .then(() => doCommand('alter service-filters test-service-2'))
            .then(() => doCommand('destroy service test-service-2'))
            .should.be.fulfilled
    })

    it('create filter with bad parameters', function() {
        return doCommand('create filter test-filter qlafilter filebase-not-required')
            .should.be.rejected
    })

    it('create filter', function() {
        return verifyCommand('create filter test-filter qlafilter filebase=/tmp/qla.log',
                            'filters/test-filter')
            .should.be.fulfilled
    })

    it('destroy filter', function() {
        return doCommand('destroy filter test-filter')
            .should.be.fulfilled
    })

    it('create filter with no parameters', function() {
        return verifyCommand('create filter test-filter hintfilter',
                            'filters/test-filter')
            .should.be.fulfilled
    })

    it('destroy filter with no parameters', function() {
        return doCommand('destroy filter test-filter')
            .should.be.fulfilled
    })

    it('create filter with bad parameters', function() {
        return doCommand('create filter test-filter qlafilter count 10')
            .should.be.rejected
    })

    it('create filter with equals sign in parameters', function() {
        return verifyCommand('create filter test-filter regexfilter match=/this=is=a=test/ replace=test-passed',
                            'filters/test-filter')
            .then(() => doCommand('destroy filter test-filter'))
            .should.be.fulfilled
    })

    after(stopMaxScale)
>>>>>>> 62052edb
});<|MERGE_RESOLUTION|>--- conflicted
+++ resolved
@@ -1,4 +1,3 @@
-<<<<<<< HEAD
 require("../test_utils.js")();
 
 var ctrl = require("../lib/core.js");
@@ -256,295 +255,12 @@
     return doCommand("create filter test-filter qlafilter count 10").should.be.rejected;
   });
 
+  it("create filter with equals sign in parameters", function () {
+    return verifyCommand(
+      "create filter test-filter regexfilter match=/this=is=a=test/ replace=test-passed",
+      "filters/test-filter"
+    ).then(() => doCommand("destroy filter test-filter")).should.be.fulfilled;
+  });
+
   after(stopMaxScale);
-=======
-require('../test_utils.js')()
-
-var ctrl = require('../lib/core.js')
-var opts = { extra_args: [ '--quiet'] }
-
-describe("Create/Destroy Commands", function() {
-    before(startMaxScale)
-
-    it('create monitor', function() {
-        return verifyCommand('create monitor my-monitor mysqlmon user=maxuser password=maxpwd', 'monitors/my-monitor')
-            .should.be.fulfilled
-    })
-
-    it('destroy monitor', function() {
-        return doCommand('destroy monitor my-monitor')
-            .should.be.fulfilled
-            .then(() => doCommand('show monitor my-monitor'))
-            .should.be.rejected
-    })
-
-    it('monitor without parameters fails due to missing user parameter', function() {
-        return doCommand('create monitor my-monitor mysqlmon')
-            .should.be.rejected
-    })
-
-    it('destroy monitor created without parameters', function() {
-        return doCommand('destroy monitor my-monitor')
-            .should.be.fulfilled
-            .then(() => doCommand('show monitor my-monitor'))
-            .should.be.rejected
-    })
-
-    it('will not destroy the same monitor again', function() {
-        return doCommand('destroy monitor my-monitor')
-            .should.be.rejected
-    })
-
-    it('will not destroy nonexistent monitor', function() {
-        return doCommand('destroy monitor monitor123')
-            .should.be.rejected
-    })
-
-    it('will not create monitor with bad parameters', function() {
-        return doCommand('create monitor my-monitor some-module')
-            .should.be.rejected
-    })
-
-    it('will not create monitor with bad options', function() {
-        return doCommand('create monitor my-monitor mysqlmon --this-is-not-an-option')
-            .should.be.rejected
-    })
-
-    it('will not create monitor with malformed parameters', function() {
-        return doCommand('create monitor my-monitor mariadbmon not-a-param')
-            .should.be.rejected
-    })
-
-    it('create monitor with options', function() {
-        return doCommand('unlink monitor MariaDB-Monitor server4')
-            .then(() => verifyCommand('create monitor my-monitor mysqlmon --servers server4 --monitor-user maxuser --monitor-password maxpwd',
-                                    'monitors/my-monitor'))
-            .then(function(res) {
-                res.data.relationships.servers.data.length.should.equal(1)
-                res.data.relationships.servers.data[0].id.should.equal("server4")
-                res.data.attributes.parameters.user.should.equal("maxuser")
-                res.data.attributes.parameters.password.should.equal("*****")
-            })
-    })
-
-    it('will not create already existing monitor', function() {
-        return doCommand('create monitor my-monitor mysqlmon')
-            .should.be.rejected
-    })
-
-    it('create server', function() {
-        return verifyCommand('create server server5 127.0.0.1 3003', 'servers/server5')
-            .should.be.fulfilled
-    })
-
-    it('destroy server', function() {
-        return doCommand('destroy server server5')
-            .should.be.fulfilled
-    })
-
-    it('will not create server with bad parameters', function() {
-        return doCommand('create server server5 bad parameter')
-            .should.be.rejected
-    })
-
-    it('will not create server with bad options', function() {
-        return doCommand('create server server5 bad parameter --this-is-not-an-option')
-            .should.be.rejected
-    })
-
-    it('create server with options', function() {
-        return verifyCommand('create server server5 127.0.0.1 3003 --authenticator GSSAPIBackendAuth',
-                             'servers/server5')
-            .then(function(res) {
-                res.data.attributes.parameters.authenticator.should.equal("GSSAPIBackendAuth")
-            })
-    })
-
-    it('create server for service and monitor', function() {
-        return verifyCommand('create server server6 127.0.0.1 3005 --services RW-Split-Router --monitors MariaDB-Monitor',
-                             'servers/server6')
-            .then(function(res) {
-                res.data.relationships.services.data[0].id.should.equal("RW-Split-Router")
-                res.data.relationships.services.data.length.should.equal(1)
-                res.data.relationships.monitors.data[0].id.should.equal("MariaDB-Monitor")
-                res.data.relationships.monitors.data.length.should.equal(1)
-            })
-    })
-
-    it('will not create already existing server', function() {
-        return doCommand('create server server1 127.0.0.1 3000')
-            .should.be.rejected
-    })
-
-    it('will not destroy nonexistent server', function() {
-        return doCommand('destroy server server123')
-            .should.be.rejected
-    })
-
-    it('create and destroy server with socket', function() {
-        return verifyCommand('create server server7 /tmp/server.sock', 'servers/server7')
-            .then(() => doCommand('destroy server server7'))
-            .should.be.fulfilled
-    })
-
-    it('create listener', function() {
-        return verifyCommand('create listener RW-Split-Router my-listener 4567',
-                            'services/RW-Split-Router/listeners/my-listener')
-            .should.be.fulfilled
-    })
-
-    it('will not create already existing listener', function() {
-        return doCommand('create listener RW-Split-Router my-listener 7890')
-            .should.be.rejected
-    })
-
-    it('will not create listener with already used port', function() {
-        return doCommand('create listener RW-Split-Router my-listener2 4567')
-            .should.be.rejected
-    })
-
-    it('will not create listener with negative port', function() {
-        return doCommand('create listener RW-Split-Router my-listener3 -123')
-            .should.be.rejected
-    })
-
-    it('will not create listener with port that is not a number', function() {
-        return doCommand('create listener RW-Split-Router my-listener3 any-port-is-ok')
-            .should.be.rejected
-    })
-
-    it('destroy listener', function() {
-        return doCommand('destroy listener RW-Split-Router my-listener')
-            .should.be.fulfilled
-    })
-
-    it('will not destroy static listener', function() {
-        return doCommand('destroy listener RW-Split-Router RW-Split-Listener')
-            .should.be.fulfilled
-    })
-
-    it('create user', function() {
-        return verifyCommand('create user testuser test', 'users/inet/testuser')
-    })
-
-    it('destroy user', function() {
-        return doCommand('destroy user testuser')
-    })
-
-    it('create admin user', function() {
-        return verifyCommand('create user testadmin test --type=admin', 'users/inet/testadmin')
-            .then((res) => {
-                res.data.attributes.account.should.equal('admin')
-            })
-    })
-
-    it('destroy admin user', function() {
-        return doCommand('destroy user testadmin')
-    })
-
-    it('create basic user', function() {
-        return verifyCommand('create user testbasic test --type=basic', 'users/inet/testbasic')
-            .then((res) => {
-                res.data.attributes.account.should.equal('basic')
-            })
-    })
-
-    it('destroy basic user', function() {
-        return doCommand('destroy user testbasic')
-    })
-
-    it('create user with bad type', function() {
-        return doCommand('create user testadmin test --type=superuser')
-            .should.be.rejected
-    })
-
-    it('create service with bad parameter', function() {
-        return doCommand('create service test-service readwritesplit user-not-required')
-            .should.be.rejected
-    })
-
-    it('create service', function() {
-        return verifyCommand('create service test-service readwritesplit user=maxuser password=maxpwd',
-                            'services/test-service')
-            .should.be.fulfilled
-    })
-
-    it('destroy service', function() {
-        return doCommand('destroy service test-service')
-            .should.be.fulfilled
-    })
-
-    it('create service with server relationship', function() {
-        return doCommand('create server test-server 127.0.0.1 3306')
-            .then(() => verifyCommand('create service test-service readwritesplit user=maxuser password=maxpwd --servers test-server',
-                                      'services/test-service'))
-            .should.be.fulfilled
-    })
-
-    it('destroy service with server relationships', function() {
-        return doCommand('destroy service test-service')
-            .should.be.rejected
-            .then(() => doCommand('unlink service test-service test-server'))
-            .then(() => doCommand('destroy service test-service'))
-            .should.be.fulfilled
-    })
-
-    it('create service with filter relationship', function() {
-        return doCommand('create filter test-filter-1 qlafilter filebase=/tmp/qla')
-            .then(() => verifyCommand('create service test-service-2 readwritesplit user=maxuser password=maxpwd --filters test-filter-1',
-                                      'services/test-service-2'))
-            .then((res) => {
-                res.data.relationships.filters.data.length.should.equal(1)
-            })
-    })
-
-    it('destroy service with filter relationships', function() {
-        return doCommand('destroy service test-service-2')
-            .should.be.rejected
-            .then(() => doCommand('alter service-filters test-service-2'))
-            .then(() => doCommand('destroy service test-service-2'))
-            .should.be.fulfilled
-    })
-
-    it('create filter with bad parameters', function() {
-        return doCommand('create filter test-filter qlafilter filebase-not-required')
-            .should.be.rejected
-    })
-
-    it('create filter', function() {
-        return verifyCommand('create filter test-filter qlafilter filebase=/tmp/qla.log',
-                            'filters/test-filter')
-            .should.be.fulfilled
-    })
-
-    it('destroy filter', function() {
-        return doCommand('destroy filter test-filter')
-            .should.be.fulfilled
-    })
-
-    it('create filter with no parameters', function() {
-        return verifyCommand('create filter test-filter hintfilter',
-                            'filters/test-filter')
-            .should.be.fulfilled
-    })
-
-    it('destroy filter with no parameters', function() {
-        return doCommand('destroy filter test-filter')
-            .should.be.fulfilled
-    })
-
-    it('create filter with bad parameters', function() {
-        return doCommand('create filter test-filter qlafilter count 10')
-            .should.be.rejected
-    })
-
-    it('create filter with equals sign in parameters', function() {
-        return verifyCommand('create filter test-filter regexfilter match=/this=is=a=test/ replace=test-passed',
-                            'filters/test-filter')
-            .then(() => doCommand('destroy filter test-filter'))
-            .should.be.fulfilled
-    })
-
-    after(stopMaxScale)
->>>>>>> 62052edb
 });