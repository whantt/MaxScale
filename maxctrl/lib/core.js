--- conflicted
+++ resolved
@@ -23,7 +23,6 @@
 var base_opts = [];
 
 program
-<<<<<<< HEAD
   .version(maxctrl_version)
   .strict()
   .exitProcess(false)
@@ -62,7 +61,7 @@
   })
   .option("q", {
     alias: "quiet",
-    describe: "Silence all output",
+    describe: "Silence all output. This option is not used in the interactive mode.",
     default: false,
     type: "boolean",
   })
@@ -133,7 +132,19 @@
         "--password=" + argv.password,
         "--hosts=" + argv.hosts,
         "--timeout=" + argv.timeout,
+        "--tsv=" + argv.tsv,
+        "--secure=" + argv.secure,
+        "--tls-verify-server-cert=" + argv["tls-verify-server-cert"],
       ];
+
+      // Only set the string options if they are defined, otherwise we'll end up with the value as
+      // the string 'undefined'
+      for (i of ["tls-key", "tls-cert", "tls-passphrase", "tls-ca-cert"]) {
+        if (argv[i]) {
+          base_opts.push("--" + i + "=" + argv[i]);
+        }
+      }
+
       return askQuestion();
     } else {
       maxctrl(argv, function () {
@@ -142,129 +153,6 @@
       });
     }
   });
-=======
-    .version(maxctrl_version)
-    .strict()
-    .exitProcess(false)
-    .showHelpOnFail(false)
-    .group(['u', 'p', 'h', 't', 'q', 'tsv'], 'Global Options:')
-    .option('u', {
-        alias:'user',
-        global: true,
-        default: 'admin',
-        describe: 'Username to use',
-        type: 'string'
-    })
-    .option('p', {
-        alias: 'password',
-        describe: 'Password for the user. To input the password manually, give -p as the last argument or use --password=\'\'',
-        default: 'mariadb',
-        type: 'string'
-    })
-    .option('h', {
-        alias: 'hosts',
-        describe: 'List of MaxScale hosts. The hosts must be in ' +
-            'HOST:PORT format and each value must be separated by a comma.',
-        default: 'localhost:8989',
-        type: 'string'
-    })
-    .option('t', {
-        alias: 'timeout',
-        describe: 'Request timeout in milliseconds',
-        default: 10000,
-        type: 'number'
-    })
-    .option('q', {
-        alias: 'quiet',
-        describe: 'Silence all output. This option is not used in the interactive mode.',
-        default: false,
-        type: 'boolean'
-    })
-    .option('tsv', {
-        describe: 'Print tab separated output',
-        default: false,
-        type: 'boolean'
-    })
-    .group(['s', 'tls-key', 'tls-passphrase', 'tls-cert', 'tls-ca-cert', 'n'], 'HTTPS/TLS Options:')
-    .option('s', {
-        alias: 'secure',
-        describe: 'Enable HTTPS requests',
-        default: false,
-        type: 'boolean'
-    })
-    .option('tls-key', {
-        describe: 'Path to TLS private key',
-        type: 'string'
-    })
-    .option('tls-cert', {
-        describe: 'Path to TLS public certificate',
-        type: 'string'
-    })
-    .option('tls-passphrase', {
-        describe: 'Password for the TLS private key',
-        type: 'string'
-    })
-    .option('tls-ca-cert', {
-        describe: 'Path to TLS CA certificate',
-        type: 'string'
-    })
-    .option('n', {
-        alias: 'tls-verify-server-cert',
-        describe: 'Whether to verify server TLS certificates',
-        default: true,
-        type: 'boolean'
-    })
-
-    .command(require('./list.js'))
-    .command(require('./show.js'))
-    .command(require('./set.js'))
-    .command(require('./clear.js'))
-    .command(require('./drain.js'))
-    .command(require('./enable.js'))
-    .command(require('./disable.js'))
-    .command(require('./create.js'))
-    .command(require('./destroy.js'))
-    .command(require('./link.js'))
-    .command(require('./unlink.js'))
-    .command(require('./start.js'))
-    .command(require('./stop.js'))
-    .command(require('./alter.js'))
-    .command(require('./rotate.js'))
-    .command(require('./call.js'))
-    .command(require('./cluster.js'))
-    .command(require('./api.js'))
-    .command(require('./classify.js'))
-    .epilog('If no commands are given, maxctrl is started in interactive mode. ' +
-            'Use `exit` to exit the interactive mode.')
-    .help()
-    .demandCommand(1, 'At least one command is required')
-    .command('*', 'the default command', {}, function(argv) {
-        if (argv._.length == 0) {
-            base_opts = ['--user=' + argv.user,
-                        '--password=' + argv.password,
-                        '--hosts=' + argv.hosts,
-                        '--timeout=' + argv.timeout,
-                        '--tsv=' + argv.tsv,
-                        '--secure=' + argv.secure,
-                        '--tls-verify-server-cert=' + argv['tls-verify-server-cert']]
-
-            // Only set the string options if they are defined, otherwise we'll end up with the value as
-            // the string 'undefined'
-            for (i of ['tls-key', 'tls-cert', 'tls-passphrase', 'tls-ca-cert']) {
-                if (argv[i]) {
-                    base_opts.push('--' + i + '=' + argv[i])
-                }
-            }
-
-            return askQuestion()
-        } else {
-            maxctrl(argv, function() {
-                msg = 'Unknown command ' + JSON.stringify(argv._)
-                return error(msg + '. See output of `help` for a list of commands.')
-            })
-        }
-    })
->>>>>>> 4cc5fa11
 
 function doCommand(argv) {
   return new Promise(function (resolve, reject) {
