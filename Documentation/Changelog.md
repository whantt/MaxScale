--- conflicted
+++ resolved
@@ -11,11 +11,8 @@
 * Firewall can now prevent the use of functions in conjunction with
   certain columns.
 * Parser of MaxScale extended to support window functions and CTEs.
-<<<<<<< HEAD
-=======
 * Parser of MaxScale extended to support PL/SQL compatibility features
   of upcoming 10.3 release.
->>>>>>> a971aa25
 * Prepared statements are now parsed and the execution of read only
   ones will be routed to slaves.
 * Server states are persisted, so in case of crash and restart MaxScale
@@ -25,15 +22,9 @@
 * The Masking filter can now both obfuscate and partially mask columns.
 * Binlog router supports MariaDB 10 GTID at both ends.
 * KILL CONNECTION can now be used through MaxScale.
-<<<<<<< HEAD
-
-For more details, please refer to:
-=======
 * Environment variables can now be used in the MaxScale configuration file.
 
 For more details, please refer to:
-* [MariaDB MaxScale 2.2.1 Release Notes](Release-Notes/MaxScale-2.2.1-Release-Notes.md)
->>>>>>> a971aa25
 * [MariaDB MaxScale 2.2.0 Release Notes](Release-Notes/MaxScale-2.2.0-Release-Notes.md)
 
 ## MariaDB MaxScale 2.1
