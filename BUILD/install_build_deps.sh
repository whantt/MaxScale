--- conflicted
+++ resolved
@@ -134,27 +134,6 @@
     cd ..
 fi
 
-<<<<<<< HEAD
-=======
-# RabbitMQ C client
-mkdir rabbit
-cd rabbit
-git clone https://github.com/alanxz/rabbitmq-c.git
-
-if [ $? != 0 ]
-then
-    echo "Error cloning rabbitmq-c"
-    sudo rm -rf $tmpdir
-    exit 1
-fi
-
-cd rabbitmq-c
-git checkout v0.7.1
-cmake .  -DCMAKE_C_FLAGS=-fPIC -DBUILD_SHARED_LIBS=N  -DCMAKE_INSTALL_PREFIX=/usr
-sudo make install
-cd ../../
-
->>>>>>> 87ffceb3
 # TCL
 # Methods allow to compare software versions according to semantic versioning
 verlte() {
